--- conflicted
+++ resolved
@@ -487,7 +487,16 @@
     internal.latest_final_block = Some((new_final_height, new_final_hash));
     internal.malachite_watchdog = Instant::now();
 
-<<<<<<< HEAD
+    match (call.read_state)(zebra_state::Request::CrosslinkFinalizeBlock(new_final_hash)).await {
+        Ok(zebra_state::Response::CrosslinkFinalized(hash)) => {
+            assert_eq!(hash, new_final_hash, "PoW finalized hash should now match ours");
+        }
+        Ok(_) => unreachable!("wrong response type"),
+        Err(err) => {
+            error!(?err);
+        }
+    }
+    
     // MUTATE ROSTER BY COMMAND
     {
         let roster = &mut internal.validators_at_current_height;
@@ -527,19 +536,6 @@
     }
 
     (true, internal.validators_at_current_height.clone())
-=======
-    match (call.read_state)(zebra_state::Request::CrosslinkFinalizeBlock(new_final_hash)).await {
-        Ok(zebra_state::Response::CrosslinkFinalized(hash)) => {
-            assert_eq!(hash, new_final_hash, "PoW finalized hash should now match ours");
-        }
-        Ok(_) => unreachable!("wrong response type"),
-        Err(err) => {
-            error!(?err);
-        }
-    }
-
-    true
->>>>>>> 7c869289
 }
 
 async fn validate_bft_block_from_malachite(
