//! Internal Zebra service for managing the Crosslink consensus protocol

#![allow(clippy::print_stdout)]
#![allow(unexpected_cfgs, unused, missing_docs)]

use malachitebft_codec::Codec;

use async_trait::async_trait;
use malachitebft_app_channel::app::config as mconfig;
use malachitebft_app_channel::app::events::RxEvent;
use malachitebft_app_channel::app::node::NodeConfig;
use malachitebft_app_channel::app::types::sync::RawDecidedValue;
use malachitebft_app_channel::AppMsg as BFTAppMsg;
use malachitebft_app_channel::NetworkMsg;

use multiaddr::Multiaddr;
use rand::{CryptoRng, RngCore};
use rand::{Rng, SeedableRng};
use sha3::Digest;
use std::collections::{HashMap, HashSet};
use std::hash::{DefaultHasher, Hasher};
use std::str::FromStr;
use std::sync::Arc;
use std::time::Duration;
use tempfile::TempDir;
use tokio::sync::broadcast;
use tokio::time::Instant;
use tracing::{error, info, warn};
use zebra_crosslink_chain::*;

use bytes::{Bytes, BytesMut};

pub mod malctx;
use malctx::*;

pub mod service;
/// Configuration for the state service.
pub mod config {
    use serde::{Deserialize, Serialize};

    /// Configuration for the state service.
    #[derive(Clone, Debug, Eq, PartialEq, Deserialize, Serialize)]
    #[serde(deny_unknown_fields, default)]
    pub struct Config {
        /// Local address, e.g. "/ip4/0.0.0.0/udp/24834/quic-v1"
        pub listen_address: Option<String>,
        /// Public address for this node, e.g. "/ip4/127.0.0.1/udp/24834/quic-v1" if testing
        /// internally, or the public IP address if using externally.
        pub public_address: Option<String>,
        /// List of public IP addresses for peers, in the same format as `public_address`.
        pub malachite_peers: Vec<String>,
    }
    impl Default for Config {
        fn default() -> Self {
            Self {
                listen_address: None,
                public_address: None,
                malachite_peers: Vec::new(),
            }
        }
    }
}

#[cfg(feature = "viz_gui")]
pub mod viz;

use crate::service::{
    TFLServiceCalls, TFLServiceError, TFLServiceHandle, TFLServiceRequest, TFLServiceResponse,
};

// TODO: do we want to start differentiating BCHeight/PoWHeight, MalHeight/PoSHeigh etc?
use zebra_chain::block::{
    Block, CountedHeader, Hash as BlockHash, Header as BlockHeader, Height as BlockHeight,
};
use zebra_state::{ReadRequest as ReadStateRequest, ReadResponse as ReadStateResponse};

/// Placeholder activation height for Crosslink functionality
pub const TFL_ACTIVATION_HEIGHT: BlockHeight = BlockHeight(2000);

#[allow(dead_code)]
#[derive(Debug)]
pub(crate) struct TFLServiceInternal {
    latest_final_block: Option<(BlockHeight, BlockHash)>,
    tfl_is_activated: bool,

    stakers: Vec<TFLStaker>,

    // channels
    final_change_tx: broadcast::Sender<BlockHash>,

    bft_blocks: Vec<(usize, BftPayload)>,
    proposed_bft_string: Option<String>,
}

/// The finality status of a block
#[derive(Debug, PartialEq, Eq, Clone, serde::Serialize, serde::Deserialize)]
pub enum TFLBlockFinality {
    // TODO: rename?
    /// The block height is above the finalized height, so it's not yet determined
    /// whether or not it will be finalized.
    NotYetFinalized,

    /// The block is finalized: it's height is below the finalized height and
    /// it is in the best chain.
    Finalized,

    /// The block cannot be finalized: it's height is below the finalized height and
    /// it is not in the best chain.
    CantBeFinalized,
}

/// Placeholder representation for entity staking on PoS chain.
// TODO: do we want to unify or separate staker/finalizer/delegator
#[derive(Debug, PartialEq, Eq, Clone, serde::Serialize, serde::Deserialize)]
pub struct TFLStaker {
    id: u64, // TODO: IP/malachite identifier/...
    stake: u64, // TODO: do we want to store flat/tree delegators
             // ALT: delegate_stake_to_id
             // ...
}

/// Placeholder representation for group of stakers that are to be treated as finalizers.
#[derive(Debug, PartialEq, Eq, Clone, serde::Serialize, serde::Deserialize)]
pub struct TFLRoster {
    /// The list of stakers whose votes(?) will count. Sorted by weight(?)
    pub finalizers: Vec<TFLStaker>,
}

// TODO: Result?
async fn block_height_from_hash(call: &TFLServiceCalls, hash: BlockHash) -> Option<BlockHeight> {
    if let Ok(ReadStateResponse::BlockHeader { height, .. }) =
        (call.read_state)(ReadStateRequest::BlockHeader(hash.into())).await
    {
        Some(height)
    } else {
        None
    }
}

async fn block_height_hash_from_hash(
    call: &TFLServiceCalls,
    hash: BlockHash,
) -> Option<(BlockHeight, BlockHash)> {
    if let Ok(ReadStateResponse::BlockHeader {
        height,
        hash: check_hash,
        ..
    }) = (call.read_state)(ReadStateRequest::BlockHeader(hash.into())).await
    {
        assert_eq!(hash, check_hash);
        Some((height, hash))
    } else {
        None
    }
}

async fn _block_header_from_hash(
    call: &TFLServiceCalls,
    hash: BlockHash,
) -> Option<Arc<BlockHeader>> {
    if let Ok(ReadStateResponse::BlockHeader { header, .. }) =
        (call.read_state)(ReadStateRequest::BlockHeader(hash.into())).await
    {
        Some(header)
    } else {
        None
    }
}

async fn _block_prev_hash_from_hash(call: &TFLServiceCalls, hash: BlockHash) -> Option<BlockHash> {
    if let Ok(ReadStateResponse::BlockHeader { header, .. }) =
        (call.read_state)(ReadStateRequest::BlockHeader(hash.into())).await
    {
        Some(header.previous_block_hash)
    } else {
        None
    }
}

async fn tfl_reorg_final_block_height_hash(
    call: &TFLServiceCalls,
) -> Option<(BlockHeight, BlockHash)> {
    let locator = (call.read_state)(ReadStateRequest::BlockLocator).await;

    // NOTE: although this is a vector, the docs say it may skip some blocks
    // so we can't just `.get(MAX_BLOCK_REORG_HEIGHT)`
    if let Ok(ReadStateResponse::BlockLocator(hashes)) = locator {
        let result_1 = match hashes.last() {
            Some(hash) => block_height_from_hash(call, *hash)
                .await
                .map(|height| (height, *hash)),
            None => None,
        };

        /* Alternative implementations:
        use std::ops::Sub;
        use zebra_chain::block::HeightDiff as BlockHeightDiff;

        let result_2 = if hashes.len() == 0 {
            None
        } else {
            let tip_block_height = block_height_from_hash(call, *hashes.first().unwrap()).await;

            if let Some(height) = tip_block_height {
                if height < BlockHeight(zebra_state::MAX_BLOCK_REORG_HEIGHT) {
                    // not enough blocks for any to be finalized
                    None // may be different from `locator.last()` in this case
                } else {
                    let pre_reorg_height = height
                        .sub(BlockHeightDiff::from(zebra_state::MAX_BLOCK_REORG_HEIGHT))
                        .unwrap();
                    let final_block_req = ReadStateRequest::BlockHeader(pre_reorg_height.into());
                    let final_block_hdr = (call.read_state)(final_block_req).await;

                    if let Ok(ReadStateResponse::BlockHeader { height, hash, .. }) = final_block_hdr
                    {
                        Some((height, hash))
                    } else {
                        None
                    }
                }
            } else {
                None
            }
        };

        let mut result_3 = None;
        if hashes.len() > 0 {
            let tip_block_hdr = block_height_from_hash(call, *hashes.first().unwrap()).await;

            if let Some(height) = tip_block_hdr {
                if height >= BlockHeight(zebra_state::MAX_BLOCK_REORG_HEIGHT) {
                    // not enough blocks for any to be finalized
                    let pre_reorg_height = height
                        .sub(BlockHeightDiff::from(zebra_state::MAX_BLOCK_REORG_HEIGHT))
                        .unwrap();
                    let final_block_req = ReadStateRequest::BlockHeader(pre_reorg_height.into());
                    let final_block_hdr = (call.read_state)(final_block_req).await;

                    if let Ok(ReadStateResponse::BlockHeader { height, hash, .. }) = final_block_hdr
                    {
                        result_3 = Some((height, hash))
                    }
                }
            }
        };
        let result_3 = result_3;

        //assert_eq!(result_1, result_2); // NOTE: possible race condition: only for testing
        //assert_eq!(result_1, result_3); // NOTE: possible race condition: only for testing
        // Sam: YES! Indeed there were race conditions.
        */

        result_1
    } else {
        None
    }
}

async fn tfl_final_block_height_hash(
    internal_handle: TFLServiceHandle,
) -> Option<(BlockHeight, BlockHash)> {
    #[allow(unused_mut)]
    let mut internal = internal_handle.internal.lock().await;

    if internal.latest_final_block.is_some() {
        internal.latest_final_block
    } else {
        drop(internal);
        tfl_reorg_final_block_height_hash(&internal_handle.call).await
    }
}

const MAIN_LOOP_SLEEP_INTERVAL: Duration = Duration::from_millis(125);
const MAIN_LOOP_INFO_DUMP_INTERVAL: Duration = Duration::from_millis(8000);

async fn tfl_service_main_loop(internal_handle: TFLServiceHandle) -> Result<(), String> {
    let call = internal_handle.call.clone();
    let config = internal_handle.config.clone();
    let params = &PROTOTYPE_PARAMETERS;

    #[cfg(feature = "viz_gui")]
    {
        let rt = tokio::runtime::Handle::current();
        let viz_tfl_handle = internal_handle.clone();
        tokio::task::spawn_blocking(move || {
            rt.block_on(viz::service_viz_requests(viz_tfl_handle, params))
        });
    }

    fn rng_private_public_key_from_address(
        addr: &str,
    ) -> (rand::rngs::StdRng, MalPrivateKey, MalPublicKey) {
        let mut hasher = DefaultHasher::new();
        hasher.write(addr.as_bytes());
        let seed = hasher.finish();
        let mut rng = rand::rngs::StdRng::seed_from_u64(seed);
        let private_key = MalPrivateKey::generate(&mut rng);
        let public_key = private_key.public_key();
        (rng, private_key, public_key)
    }

<<<<<<< HEAD
    let public_ip_string = config.public_address.unwrap_or(String::from_str("/ip4/127.0.0.1/udp/45869/quic-v1").unwrap());

    let (mut rng, my_private_key, my_public_key) = rng_private_public_key_from_address(&public_ip_string);
=======
    let (mut rng, my_private_key, my_public_key) = if let Some(ref address) = config.public_address
    {
        rng_private_public_key_from_address(address)
    } else {
        rng_private_public_key_from_address("/ip4/127.0.0.1/udp/45869/quic-v1")
    };
>>>>>>> 0c68e4ed

    let initial_validator_set = {
        let mut array = Vec::with_capacity(config.malachite_peers.len());

        for peer in config.malachite_peers.iter() {
            let (_, _, public_key) = rng_private_public_key_from_address(peer);
            array.push(MalValidator::new(public_key, 1));
        }

        if array.is_empty() {
            let (_, _, public_key) =
                rng_private_public_key_from_address(&public_ip_string);
            array.push(MalValidator::new(public_key, 1));
        }

        MalValidatorSet::new(array)
    };

    let my_address = MalAddress::from_public_key(&my_public_key);
    let my_signing_provider = MalEd25519Provider::new(my_private_key.clone());
    let ctx = MalContext {};

    let codec = MalProtobufCodec;

    let init_bft_height = MalHeight::new(1);
    let bft_node_handle = BFTNode {
        private_key: my_private_key.clone(),
    };

    // let mut bft_config = config::load_config(std::path::Path::new("C:\\Users\\azmre\\.malachite\\config\\config.toml"), None)
    //     .expect("Failed to load configuration file");
    let mut bft_config: BFTConfig = Default::default(); // TODO: read from file?

    for peer in config.malachite_peers.iter() {
        bft_config
            .consensus
            .p2p
            .persistent_peers
            .push(Multiaddr::from_str(&peer).unwrap());
    }
    if bft_config.consensus.p2p.persistent_peers.is_empty() {
        bft_config
            .consensus
            .p2p
            .persistent_peers
            .push(Multiaddr::from_str(&public_ip_string).unwrap());
    }
    bft_config.consensus.p2p.persistent_peers.remove(bft_config.consensus.p2p.persistent_peers.iter().position(|x| *x == Multiaddr::from_str(&public_ip_string).unwrap()).unwrap());

    //bft_config.consensus.p2p.transport = mconfig::TransportProtocol::Quic;
    if let Some(listen_addr) = config.listen_address {
        bft_config.consensus.p2p.listen_addr = Multiaddr::from_str(&listen_addr).unwrap();
    } else {
        bft_config.consensus.p2p.listen_addr =
            Multiaddr::from_str(&public_ip_string).unwrap();
    }
    bft_config.consensus.p2p.discovery = mconfig::DiscoveryConfig {
        selector: mconfig::Selector::Kademlia,
        bootstrap_protocol: mconfig::BootstrapProtocol::Kademlia,
        num_outbound_peers: 10,
        num_inbound_peers: 30,
        ephemeral_connection_timeout: Duration::from_secs(5),
        enabled: true,
    };

    info!(?bft_config);

    let (mut channels, _engine_handle) = malachitebft_app_channel::start_engine(
        ctx,
        codec,
        bft_node_handle,
        bft_config,
        Some(init_bft_height),
        initial_validator_set.clone(),
    )
    .await
    .unwrap();

    let mut run_instant = Instant::now();
    let mut last_diagnostic_print = Instant::now();
    let mut current_bc_tip: Option<(BlockHeight, BlockHash)> = None;
    let mut current_bc_final: Option<(BlockHeight, BlockHash)> = None;

    // TODO mutable state here in order to correctly respond to messages.
    let mut current_bft_height = init_bft_height;
    let mut current_bft_round = MalRound::Nil;
    let mut current_bft_proposer = None;
    let mut vote_extensions: Option<(u64, MalVoteExtensions<MalContext>)> = None;

    let mut prev_bft_values = HashMap::<(u64, i64), MalProposedValue<MalContext>>::new();
    let mut decided_bft_values = HashMap::<u64, RawDecidedValue<MalContext>>::new();

    let mut streams_map = strm::PartStreamsMap::new();

    loop {
        // Calculate this prior to message handling so that handlers can use it:
        let new_bc_tip = if let Ok(ReadStateResponse::Tip(val)) =
            (call.read_state)(ReadStateRequest::Tip).await
        {
            val
        } else {
            None
        };

        tokio::select! {
                            // sleep if we are running ahead
                            _ = tokio::time::sleep_until(run_instant) => {
                                run_instant += MAIN_LOOP_SLEEP_INTERVAL;
                            }
                            ret = channels.consensus.recv() => {
                                let msg = ret.expect("Channel to Malachite has been closed.");
                                match msg {
                                    // The first message to handle is the `ConsensusReady` message, signaling to the app
                                    // that Malachite is ready to start consensus
                                    BFTAppMsg::ConsensusReady { reply } => {
                                        info!("BFT Consensus is ready");

                                        if reply.send((current_bft_height, initial_validator_set.clone())).is_err() {
                                            tracing::error!("Failed to send ConsensusReady reply");
                                        }
                                    },

                                    // The next message to handle is the `StartRound` message, signaling to the app
                                    // that consensus has entered a new round (including the initial round 0)
                                    BFTAppMsg::StartedRound {
                                        height,
                                        round,
                                        proposer,
                                        reply_value,
                                    } => {
                                        info!(%height, %round, %proposer, "Started round");

                                        current_bft_height   = height;
                                        current_bft_round    = round;
                                        current_bft_proposer = Some(proposer);

                                        // If we have already built or seen a value for this height and round,
                                        // send it back to consensus. This may happen when we are restarting after a crash.
                                        if let Some(proposal) = prev_bft_values.get(&(height.as_u64(), round.as_i64())) {
                                            info!(%height, %round, "Replaying already known proposed value: {}", proposal.value.id());

                                            if reply_value.send(Some(proposal.clone())).is_err() {
                                                error!("Failed to send undecided proposal");
                                            }
                                        } else {
                                            let _ = reply_value.send(None);
                                        }
                                    },

                                    // At some point, we may end up being the proposer for that round, and the engine
                                    // will then ask us for a value to propose to the other validators.
                                    BFTAppMsg::GetValue {
                                        height,
                                        round,
                                        timeout,
                                        reply,
                                    } => {
                                        // Here it is important that, if we have previously built a value for this height and round,
                                        // we send back the very same value.
                                        let proposal = if let Some(val) = prev_bft_values.get(&(height.as_u64(), round.as_i64())) {
                                            info!(value = %val.value.id(), "Re-using previously built value");
                                            Some(val.clone())
                                        } else {
                                            info!(%height, %round, "Consensus is requesting a value to propose. Timeout = {} ms.", timeout.as_millis());
                                            if new_bc_tip.is_none() { error!("new_bc_tip is None"); None }
                                            else {
                                                let maybe_payload: Option<BftPayload> = loop {
                                                    use std::ops::Sub;
                                                    use zebra_chain::block::HeightDiff as BlockHeightDiff;
                                                    // Build BftPayload in a local scope to keep the outer scope tidier:

                                                    // TODO: Improve error handling:
                                                    // This entire `payload` definition block unwraps in multiple cases, because we do not yet know how to proceed if we cannot construct a payload.
                                                    let (tip_height, tip_hash) = new_bc_tip.unwrap();
                                                    let finality_candidate_height = tip_height.sub(BlockHeightDiff::from(params.bc_confirmation_depth_sigma as i64));
                                                    println!("finality candidate: {:?}", finality_candidate_height);

                                                    let finality_candidate_height = if let Some(h) = finality_candidate_height {
                                                        h
                                                    } else {
                                                        info!("not enough blocks to enforce finality; tip height: {}", tip_height.0);
                                                        break None;
                                                    };

                                                    let latest_final_block = internal_handle.internal.lock().await.latest_final_block;
                                                    let is_improved_final = latest_final_block.is_none() || finality_candidate_height > latest_final_block.unwrap().0;

                                                    if ! is_improved_final {
                                                        info!("candidate block can't be final: height {}, final height: {:?}", finality_candidate_height.0, latest_final_block);
                                                        break None;
                                                    }

                                                    let resp = (call.read_state)(ReadStateRequest::BlockHeader(finality_candidate_height.into())).await;

                                                    let candidate_hash = if let Ok(ReadStateResponse::BlockHeader { hash, .. }) = resp {
                                                        hash
                                                    } else {
                                                        // Error or unexpected response type:
                                                        panic!("TODO: improve error handling.");
                                                        break None;
                                                    };

                                                    // NOTE: probably faster to request 2x as many blocks as we need rather than have another async call
                                                    let resp = (call.read_state)(ReadStateRequest::FindBlockHeaders {
                                                        known_blocks: vec![candidate_hash],
                                                        stop: None,
                                                    })
                                                    .await;

                                                    let headers: Vec<BlockHeader> = if let Ok(ReadStateResponse::BlockHeaders(hdrs)) = resp {
                                                        // TODO: do we want these in chain order or "walk-back order"
                                                        hdrs.into_iter().map(|ch| Arc::unwrap_or_clone(ch.header)).collect()
                                                    } else {
                                                        // Error or unexpected response type:
                                                        panic!("TODO: improve error handling.");
                                                    };

                                                    break match BftPayload::try_from(params, headers) {
                                                        Ok(v) => Some(v),
                                                        Err(e) => { warn!("Unable to create BftPayload to propose, Error={:?}", e,); None }
                                                    };
                                                };

                                                if let Some(payload) = maybe_payload {
                                                    let extensions = if let Some((height, extensions)) = &vote_extensions {
        println!("{} vs {}\n", *height, current_bft_height.as_u64());
                                                        if *height == current_bft_height.as_u64() {
                                                            extensions.extensions.clone()
                                                            .into_iter()
                                                            .map(|(_, e)| e.message)
                                                            .fold(BytesMut::new(), |mut acc, e| {
                                                                acc.extend_from_slice(&e);
                                                                acc
                                                            })
                                                            .freeze()
                                                        } else { Bytes::new() }
                                                    } else {
                                                        Bytes::new()
                                                    };
        println!("Putting extensions = {:?}\n", extensions);

                                                    let val = MalProposedValue {
                                                        height,
                                                        round,
                                                        valid_round: MalRound::Nil,
                                                        proposer: my_address,
                                                        value: MalValue::new(payload, extensions),
                                                        validity: MalValidity::Valid,
                                                    };
                                                    prev_bft_values.insert((height.as_u64(), round.as_i64()), val.clone());
                                                    Some(val)
                                                } else { None }
                                            }
                                        };

                                        if let Some(proposal) = proposal {
                                            if reply.send(MalLocallyProposedValue::<MalContext>::new(
                                                    proposal.height,
                                                    proposal.round,
                                                    proposal.value.clone(),
                                                )).is_err() {
                                                error!("Failed to send GetValue reply");
                                            }

                                            // The POL round is always nil when we propose a newly built value.
                                            // See L15/L18 of the Tendermint algorithm.
                                            let pol_round = MalRound::Nil;

                                            // NOTE(Sam): I have inlined the code from the example so that we
                                            // can actually see the functionality. I am not sure what the purpose
                                            // of this circus is. Why not just send the value with a simple signature?
                                            // I am sure there is a good reason.

                                            let mut hasher = sha3::Keccak256::new();
                                            let mut parts = Vec::new();

                                            // Init
                                            // Include metadata about the proposal
                                            {
                                                parts.push(MalStreamedProposalPart::Init(MalStreamedProposalInit {
                                                    height: proposal.height,
                                                    round: proposal.round,
                                                    pol_round,
                                                    proposer: my_address,
                                                }));

                                                hasher.update(proposal.height.as_u64().to_be_bytes().as_slice());
                                                hasher.update(proposal.round.as_i64().to_be_bytes().as_slice());
                                            }

                                            // Data
                                            {
                                                let pieces : Vec<MalStreamedProposalData> = proposal.value.fracture_into_pieces();
                                                for piece in pieces {
                                                    hasher.update(&piece.data_bytes);

                                                    parts.push(MalStreamedProposalPart::Data(piece));
                                                }
                                            }

                                            // Fin
                                            // Sign the hash of the proposal parts
                                            {
                                                let hash = hasher.finalize().to_vec();
                                                let signature = my_signing_provider.sign(&hash);
                                                parts.push(MalStreamedProposalPart::Fin(MalStreamedProposalFin::new(signature)));
                                            }

                                            let stream_id = {
                                                let mut bytes = Vec::with_capacity(size_of::<u64>() + size_of::<u32>());
                                                bytes.extend_from_slice(&height.as_u64().to_be_bytes());
                                                bytes.extend_from_slice(&round.as_u32().unwrap().to_be_bytes());
                                                malachitebft_app_channel::app::types::streaming::StreamId::new(bytes.into())
                                            };

                                            let mut msgs = Vec::with_capacity(parts.len() + 1);
                                            let mut sequence = 0;

                                            for part in parts {
                                                let msg = malachitebft_app_channel::app::types::streaming::StreamMessage::new(stream_id.clone(), sequence, malachitebft_app_channel::app::streaming::StreamContent::Data(part));
                                                sequence += 1;
                                                msgs.push(msg);
                                            }

                                            msgs.push(malachitebft_app_channel::app::types::streaming::StreamMessage::new(stream_id, sequence, malachitebft_app_channel::app::streaming::StreamContent::Fin));

                                            for stream_message in msgs {
                                                //info!(%height, %round, "Streaming proposal part: {stream_message:?}");
                                                channels
                                                    .network
                                                    .send(NetworkMsg::PublishProposalPart(stream_message))
                                                    .await.unwrap();
                                            }
                                        }
                                    },

                                    BFTAppMsg::ProcessSyncedValue {
                                        height,
                                        round,
                                        proposer,
                                        value_bytes,
                                        reply,
                                    } => {
                                        info!(%height, %round, "Processing synced value");

                                        let value : MalValue = codec.decode(value_bytes).unwrap();
                                        let proposed_value = MalProposedValue {
                                            height,
                                            round,
                                            valid_round: MalRound::Nil,
                                            proposer,
                                            value,
                                            validity: MalValidity::Valid,
                                        };

                                        prev_bft_values.insert((height.as_u64(), round.as_i64()), proposed_value.clone());

                                        if reply.send(proposed_value).is_err() {
                                            tracing::error!("Failed to send ProcessSyncedValue reply");
                                        }
                                    },

                                    // In some cases, e.g. to verify the signature of a vote received at a higher height
                                    // than the one we are at (e.g. because we are lagging behind a little bit),
                                    // the engine may ask us for the validator set at that height.
                                    //
                                    // In our case, our validator set stays constant between heights so we can
                                    // send back the validator set found in our genesis state.
                                    BFTAppMsg::GetValidatorSet { height: _, reply } => {
                                        // TODO: parameterize by height
                                        if reply.send(initial_validator_set.clone()).is_err() {
                                            tracing::error!("Failed to send GetValidatorSet reply");
                                        }
                                    },

                                    // After some time, consensus will finally reach a decision on the value
                                    // to commit for the current height, and will notify the application,
                                    // providing it with a commit certificate which contains the ID of the value
                                    // that was decided on as well as the set of commits for that value,
                                    // ie. the precommits together with their (aggregated) signatures.
                                    BFTAppMsg::Decided {
                                        certificate,
                                        extensions,
                                        reply,
                                    } => {
                                        info!(
                                            height = %certificate.height,
                                            round = %certificate.round,
                                            value = %certificate.value_id,
                                            "Consensus has decided on value"
                                        );

                                        let decided_value = prev_bft_values.get(&(certificate.height.as_u64(), certificate.round.as_i64())).unwrap();

        println!("decided_value: {:?}", decided_value);

                                        let raw_decided_value = RawDecidedValue {
                                            certificate: certificate.clone(),
                                            value_bytes: MalProtobufCodec.encode(&decided_value.value).unwrap(),
                                        };

                                        decided_bft_values.insert(certificate.height.as_u64(), raw_decided_value);

                                        // NOTE: our node may not yet be aware of the PoW block
                                        // TODO: do we need some other handling here? Track
                                        // TODO: reject earlier as well, but that doesn't prevent this case
                                        // from happening
                                        let new_final_hash = decided_value.value.value.headers.first().expect("at least 1 header").hash();
                                        if let Some(new_final_height) = block_height_from_hash(&call, new_final_hash).await {
                                            let mut internal = internal_handle.internal.lock().await;
                                            let insert_i = certificate.height.as_u64() as usize - 1;

                                            // HACK: ensure there are enough blocks to overwrite this at the correct index
                                            for i in internal.bft_blocks.len()..=insert_i {
                                                let parent_i = i.saturating_sub(1); // just a simple chain
                                                internal.bft_blocks.push((parent_i, BftPayload {
                                                    headers: Vec::new()
                                                }));
                                            }

                                            assert!(internal.bft_blocks[insert_i].1.headers.is_empty());
                                            internal.bft_blocks[insert_i].1 = decided_value.value.value.clone();
                                            internal.latest_final_block = Some((new_final_height, new_final_hash));
                                        } else {
                                            warn!("Didn't have hash available for confirmation: {}", new_final_hash);
                                        }

                                        // When that happens, we store the decided value in our store
                                        // TODO: state.commit(certificate, extensions).await?;
                                        current_bft_height = certificate.height.increment();
                                        current_bft_round  = MalRound::new(0);

        println!("extensions: {:?}", vote_extensions);
                                        // Note(Sam): yes it is supposed to be one above the block that happened
                                        vote_extensions = Some((current_bft_height.as_u64(), extensions));

                                        // And then we instruct consensus to start the next height
                                        if reply.send(malachitebft_app_channel::ConsensusMsg::StartHeight(
                                                current_bft_height,
                                                initial_validator_set.clone(),
                                        )).is_err() {
                                            tracing::error!("Failed to send Decided reply");
                                        }
                                    },

                                    BFTAppMsg::GetHistoryMinHeight { reply } => {
                                        // TODO: min height from DB
                                        let min_height = init_bft_height;
                                        if reply.send(min_height).is_err() {
                                            tracing::error!("Failed to send GetHistoryMinHeight reply");
                                        }
                                    },

                                    BFTAppMsg::GetDecidedValue { height, reply } => {
                                        let raw_decided_value = decided_bft_values.get(&height.as_u64()).cloned();

                                        if reply.send(raw_decided_value).is_err() {
                                            tracing::error!("Failed to send GetDecidedValue reply");
                                        }
                                    },

                                    BFTAppMsg::ExtendVote {
                                        height: _,
                                        round: _,
                                        value_id: _,
                                        reply,
                                    } => {
                                        if reply.send(Some(Bytes::new())).is_err() {
                                            tracing::error!("Failed to send ExtendVote reply");
                                        }
                                    },

                                    BFTAppMsg::VerifyVoteExtension {
                                        height: _,
                                        round: _,
                                        value_id: _,
                                        extension,
                                        reply,
                                    } => {
                                        let response = if extension.len() == 0 {
                                            Ok(())
                                        } else {
                                            Err(MalVoteExtensionError::InvalidVoteExtension)
                                        };
                                        if reply.send(response).is_err() {
                                            tracing::error!("Failed to send VerifyVoteExtension reply");
                                        }
                                    },

                                    // On the receiving end of these proposal parts (ie. when we are not the proposer),
                                    // we need to process these parts and re-assemble the full value.
                                    // To this end, we store each part that we receive and assemble the full value once we
                                    // have all its constituent parts. Then we send that value back to consensus for it to
                                    // consider and vote for or against it (ie. vote `nil`), depending on its validity.
                                    BFTAppMsg::ReceivedProposalPart { from, part, reply } => {
                                        let part_type = match &part.content {
                                            malachitebft_app_channel::app::streaming::StreamContent::Data(part) => part.get_type(),
                                            malachitebft_app_channel::app::streaming::StreamContent::Fin => "end of stream",
                                        };

                                        info!(%from, %part.sequence, part.type = %part_type, "Received proposal part");

                                        let sequence = part.sequence;

                                        // Check if we have a full proposal
                                        if let Some(parts) = streams_map.insert(from, part) {

                                            // NOTE(Sam): It seems VERY odd that we don't drop individual stream parts for being too
                                            // old. Why assemble something that might never finish and is known to be stale?

                                            // Check if the proposal is outdated
                                            if parts.height < current_bft_height {
                                                info!(
                                                    height = %current_bft_height,
                                                    round = %current_bft_round,
                                                    part.height = %parts.height,
                                                    part.round = %parts.round,
                                                    part.sequence = %sequence,
                                                    "Received outdated proposal part, ignoring"
                                                );
                                            } else {

                                                // signature verification
                                                {
                                                    let mut hasher = sha3::Keccak256::new();

                                                    let init = parts.init().unwrap();
                                                    let fin = parts.fin().unwrap();

                                                    let hash = {
                                                        hasher.update(init.height.as_u64().to_be_bytes());
                                                        hasher.update(init.round.as_i64().to_be_bytes());

                                                        // The correctness of the hash computation relies on the parts being ordered by sequence
                                                        // number, which is guaranteed by the `PartStreamsMap`.
                                                        for part in parts.parts.iter().filter_map(|part| part.as_data()) {
                                                            hasher.update(&part.data_bytes);
                                                        }

                                                        hasher.finalize()
                                                    };

                                                    // TEMP get the proposers key
                                                    let mut proposer_public_key = None;
                                                    for peer in config.malachite_peers.iter() {
                                                        let (_, _, public_key) =
                                                            rng_private_public_key_from_address(&peer);
                                                        let address = MalAddress::from_public_key(&public_key);
                                                        if address == parts.proposer {
                                                            proposer_public_key = Some(public_key);
                                                            break;
                                                        }
                                                    }

                                                    // Verify the signature
                                                    assert!(my_signing_provider.verify(&hash, &fin.signature, &proposer_public_key.expect("proposer not found")));
                                                }

                                                // Re-assemble the proposal from its parts
                                                let value : MalProposedValue::<MalContext> = {
                                                    let init = parts.init().unwrap();

                                                    let pieces : Vec<MalStreamedProposalData> = parts.parts.iter().filter_map(|part| part.as_data()).cloned().collect();
                                                    let value = MalValue::reconstruct_from_pieces(&pieces);

                                                    MalProposedValue {
                                                        height: parts.height,
                                                        round: parts.round,
                                                        valid_round: init.pol_round,
                                                        proposer: parts.proposer,
                                                        value,
                                                        validity: MalValidity::Valid,
                                                    }
                                                };


                                                info!(
                                                    "Storing undecided proposal {} {}",
                                                    value.height, value.round
                                                );

                                                prev_bft_values.insert((value.height.as_u64(), value.round.as_i64()), value.clone());


                                                if reply.send(Some(value)).is_err() {
                                                    error!("Failed to send ReceivedProposalPart reply");
                                                }
                                            }
                                        }
                                    },

                                    _ => tracing::error!(?msg, "Unhandled message from Malachite"),
                                }
                            }
                        }

        let new_bc_final = {
            // partial dup of tfl_final_block_hash
            let internal = internal_handle.internal.lock().await;

            if internal.latest_final_block.is_some() {
                internal.latest_final_block
            } else {
                drop(internal);

                if new_bc_tip != current_bc_tip {
                    //info!("tip changed to {:?}", new_bc_tip);
                    tfl_reorg_final_block_height_hash(&call).await
                } else {
                    current_bc_final
                }
            }
        };

        // from this point onwards we must race to completion in order to avoid stalling incoming requests
        // NOTE: split to avoid deadlock from non-recursive mutex - can we reasonably change type?
        #[allow(unused_mut)]
        let mut internal = internal_handle.internal.lock().await;

        if new_bc_final != current_bc_final {
            // info!("final changed to {:?}", new_bc_final);
            if let Some(new_final_height_hash) = new_bc_final {
                let start_hash = if let Some(prev_height_hash) = current_bc_final {
                    prev_height_hash.1
                } else {
                    new_final_height_hash.1
                };

                let (new_final_blocks, infos) = tfl_block_sequence(
                    &call,
                    start_hash,
                    Some(new_final_height_hash),
                    /*include_start_hash*/ true,
                    true,
                )
                .await;

                let mut quiet = true;
                if let (Some(Some(first_block)), Some(Some(last_block))) =
                    (infos.first(), infos.last())
                {
                    let a = first_block.coinbase_height().unwrap_or(BlockHeight(0)).0;
                    let b = last_block.coinbase_height().unwrap_or(BlockHeight(0)).0;
                    if a != b {
                        println!("Height change: {} => {}:", a, b);
                        quiet = false;
                    }
                }
                if !quiet {
                    tfl_dump_blocks(&new_final_blocks[..], &infos[..]);
                }

                // walk all blocks in newly-finalized sequence & broadcast them
                for new_final_block in new_final_blocks {
                    // skip repeated boundary blocks
                    if let Some((_, prev_hash)) = current_bc_final {
                        if prev_hash == new_final_block {
                            continue;
                        }
                    }

                    // We ignore the error because there will be one in the ordinary case
                    // where there are no receivers yet.
                    let _ = internal.final_change_tx.send(new_final_block);
                }
            }
        }

        if !internal.tfl_is_activated {
            if let Some((height, _hash)) = new_bc_tip {
                if height < TFL_ACTIVATION_HEIGHT {
                    continue;
                } else {
                    internal.tfl_is_activated = true;
                    info!("activating TFL!");
                }
            }
        }

        if last_diagnostic_print.elapsed() >= MAIN_LOOP_INFO_DUMP_INTERVAL {
            last_diagnostic_print = Instant::now();
            if let (Some((tip_height, _tip_hash)), Some((final_height, _final_hash))) =
                (current_bc_tip, internal.latest_final_block)
            {
                if tip_height < final_height {
                    info!(
                        "Our PoW tip is {} blocks away from the latest final block.",
                        final_height - tip_height
                    );
                } else {
                    let behind = tip_height - final_height;
                    if behind > 512 {
                        warn!("WARNING! BFT-Finality is falling behind the PoW chain. Current gap to tip is {:?} blocks.", behind);
                    }
                }
            }
        }

        current_bc_tip = new_bc_tip;
        current_bc_final = new_bc_final;
    }
}

struct BFTNode {
    private_key: MalPrivateKey,
}

#[derive(Clone, Copy, Debug)]
struct DummyHandle;

#[async_trait]
impl malachitebft_app_channel::app::node::NodeHandle<MalContext> for DummyHandle {
    fn subscribe(&self) -> RxEvent<MalContext> {
        panic!();
    }

    async fn kill(&self, _reason: Option<String>) -> eyre::Result<()> {
        panic!();
    }
}

<<<<<<< HEAD
=======
static TEMP_DIR_FOR_WAL: std::sync::Mutex<Option<TempDir>> = std::sync::Mutex::new(None);

>>>>>>> 0c68e4ed
#[async_trait]
impl malachitebft_app_channel::app::node::Node for BFTNode {
    type Context = MalContext;
    type Genesis = ();
    type PrivateKeyFile = ();
    type SigningProvider = MalEd25519Provider;
    type NodeHandle = DummyHandle;

    fn get_home_dir(&self) -> std::path::PathBuf {
<<<<<<< HEAD
        std::path::PathBuf::from("./wal/")
=======
        let mut td = TEMP_DIR_FOR_WAL.lock().unwrap();
        if td.is_none() {
            *td = Some(
                tempfile::Builder::new()
                    .prefix(&format!(
                        "aah_very_annoying_that_the_wal_is_required_id_is_{}",
                        rand::random::<u32>()
                    ))
                    .tempdir()
                    .unwrap(),
            );
        }
        std::path::PathBuf::from(td.as_ref().unwrap().path())
>>>>>>> 0c68e4ed
    }

    fn get_address(&self, pk: &MalPublicKey) -> MalAddress {
        MalAddress::from_public_key(pk)
    }

    fn get_public_key(&self, pk: &MalPrivateKey) -> MalPublicKey {
        pk.public_key()
    }

    fn get_keypair(&self, pk: MalPrivateKey) -> MalKeyPair {
        MalKeyPair::ed25519_from_bytes(pk.inner().to_bytes()).unwrap()
    }

    fn load_private_key(&self, _file: ()) -> MalPrivateKey {
        self.private_key.clone()
    }

    fn load_private_key_file(&self) -> Result<(), eyre::ErrReport> {
        Ok(())
    }

    fn get_signing_provider(&self, private_key: MalPrivateKey) -> Self::SigningProvider {
        MalEd25519Provider::new(private_key)
    }

    fn load_genesis(&self) -> Result<Self::Genesis, eyre::ErrReport> {
        Ok(())
    }

    async fn start(&self) -> eyre::Result<DummyHandle> {
        Ok(DummyHandle)
    }

    async fn run(self) -> eyre::Result<()> {
        Ok(())
    }
    type Config = BFTConfig;
    fn load_config(&self) -> eyre::Result<Self::Config> {
        panic!()
    }
}

async fn tfl_service_incoming_request(
    internal_handle: TFLServiceHandle,
    request: TFLServiceRequest,
) -> Result<TFLServiceResponse, TFLServiceError> {
    let call = internal_handle.call.clone();

    // from this point onwards we must race to completion in order to avoid stalling the main thread

    #[allow(unreachable_patterns)]
    match request {
        TFLServiceRequest::IsTFLActivated => Ok(TFLServiceResponse::IsTFLActivated(
            internal_handle.internal.lock().await.tfl_is_activated,
        )),

        TFLServiceRequest::FinalBlockHash => Ok(TFLServiceResponse::FinalBlockHash(
            if let Some((_, hash)) = tfl_final_block_height_hash(internal_handle.clone()).await {
                Some(hash)
            } else {
                None
            },
        )),

        TFLServiceRequest::FinalBlockRx => {
            let internal = internal_handle.internal.lock().await;
            Ok(TFLServiceResponse::FinalBlockRx(
                internal.final_change_tx.subscribe(),
            ))
        }

        TFLServiceRequest::SetFinalBlockHash(hash) => Ok(TFLServiceResponse::SetFinalBlockHash(
            tfl_set_finality_by_hash(internal_handle.clone(), hash).await,
        )),

        TFLServiceRequest::BlockFinalityStatus(hash) => {
            Ok(TFLServiceResponse::BlockFinalityStatus({
                let block_hdr = (call.read_state)(ReadStateRequest::BlockHeader(hash.into()));
                let (final_height, final_hash) =
                    match tfl_final_block_height_hash(internal_handle.clone()).await {
                        Some(v) => v,
                        None => {
                            return Err(TFLServiceError::Misc(
                                "There is no final block.".to_string(),
                            ));
                        }
                    };

                if let Ok(ReadStateResponse::BlockHeader {
                    header: block_hdr,
                    height,
                    hash: mut check_hash,
                    ..
                }) = block_hdr.await
                {
                    assert_eq!(check_hash, block_hdr.hash());

                    if height > final_height {
                        Some(TFLBlockFinality::NotYetFinalized)
                    } else if check_hash == final_hash {
                        assert_eq!(height, final_height);
                        Some(TFLBlockFinality::Finalized)
                    } else {
                        // NOTE: option not available because KnownBlock is Request::, not ReadRequest::
                        // (despite all the current values being read from ReadStateService...)
                        // let known_block = (call.read_state)(ReadStateRequest::KnownBlock(hash.into()));
                        // let known_block = known_block.await.map_misc_error();
                        //
                        // if let Ok(ReadStateResponse::KnownBlock(Some(known_block))) = known_block {
                        //     match known_block {
                        //         BestChain => Some(TFLBlockFinality::Finalized),
                        //         SideChain => Some(TFLBlockFinality::CantBeFinalized),
                        //         Queue     => { debug!("Block in queue below final height"); None },
                        //     }
                        // } else {
                        //     None
                        // }

                        loop {
                            let hdrs = (call.read_state)(ReadStateRequest::FindBlockHeaders {
                                known_blocks: vec![check_hash],
                                stop: Some(final_hash),
                            })
                            .await;

                            if let Ok(ReadStateResponse::BlockHeaders(hdrs)) = hdrs {
                                let hdr = &hdrs
                                    .last()
                                    .expect("This case should be handled above")
                                    .header;
                                check_hash = hdr.hash();

                                if check_hash == final_hash {
                                    // is in best chain
                                    break Some(TFLBlockFinality::Finalized);
                                } else {
                                    let check_height =
                                        block_height_from_hash(&call, check_hash).await;

                                    if let Some(check_height) = check_height {
                                        if check_height >= final_height {
                                            // TODO: may not actually be possible to hit this without
                                            // caching non-final blocks ourselves, given that most
                                            // things get thrown away if not in the final chain.

                                            // is not in best chain
                                            break Some(TFLBlockFinality::CantBeFinalized);
                                        } else {
                                            // need to look at next batch of block headers
                                            assert!(hdrs.len() == (zebra_state::constants::MAX_FIND_BLOCK_HEADERS_RESULTS as usize));
                                            continue;
                                        }
                                    }
                                }
                            }

                            break None;
                        }
                    }
                } else {
                    None
                }
            }))
        }

        TFLServiceRequest::TxFinalityStatus(hash) => Ok(TFLServiceResponse::TxFinalityStatus({
            if let Ok(ReadStateResponse::Transaction(Some(tx))) =
                (call.read_state)(ReadStateRequest::Transaction(hash)).await
            {
                let (final_height, _final_hash) =
                    match tfl_final_block_height_hash(internal_handle.clone()).await {
                        Some(v) => v,
                        None => {
                            return Err(TFLServiceError::Misc(
                                "There is no final block.".to_string(),
                            ));
                        }
                    };

                if tx.height <= final_height {
                    // TODO: CantBeFinalized
                    Some(TFLBlockFinality::Finalized)
                } else {
                    Some(TFLBlockFinality::NotYetFinalized)
                }
            } else {
                None
            }
        })),

        TFLServiceRequest::UpdateStaker(staker) => {
            let mut internal = internal_handle.internal.lock().await;
            if let Some(staker_i) = internal.stakers.iter().position(|x| x.id == staker.id) {
                // existing staker: modify or remove
                if staker.stake == 0 {
                    internal.stakers.remove(staker_i);
                } else {
                    internal.stakers[staker_i] = staker;
                }
            } else if staker.stake != 0 {
                // new staker: insert
                internal.stakers.push(staker);
            }

            internal.stakers.sort_by(|a, b| b.stake.cmp(&a.stake)); // sort descending order
            Ok(TFLServiceResponse::UpdateStaker)
        }

        TFLServiceRequest::Roster => Ok(TFLServiceResponse::Roster({
            let internal = internal_handle.internal.lock().await;
            let mut roster = TFLRoster {
                finalizers: internal.stakers.clone(),
            };
            roster.finalizers.truncate(3);
            roster
        })),

        _ => Err(TFLServiceError::NotImplemented),
    }
}

async fn tfl_set_finality_by_hash(
    internal_handle: TFLServiceHandle,
    hash: BlockHash,
) -> Option<BlockHeight> {
    // ALT: Result with no success val?
    let mut internal = internal_handle.internal.lock().await;

    if internal.tfl_is_activated {
        // TODO: sanity checks
        let new_height = block_height_from_hash(&internal_handle.call, hash).await;

        if let Some(height) = new_height {
            internal.latest_final_block = Some((height, hash));
        }

        new_height
    } else {
        None
    }
}

trait SatSubAffine<D> {
    fn sat_sub(&self, d: D) -> Self;
}

/// Saturating subtract: goes to 0 if self < d
impl SatSubAffine<i32> for BlockHeight {
    fn sat_sub(&self, d: i32) -> BlockHeight {
        use std::ops::Sub;
        use zebra_chain::block::HeightDiff as BlockHeightDiff;
        self.sub(BlockHeightDiff::from(d)).unwrap_or(BlockHeight(0))
    }
}

// TODO: handle headers as well?
// NOTE: this is currently best-chain-only due to request/response limitations
// TODO: add more request/response pairs directly in zebra-state's ReadStateService
/// always returns block hashes. If read_extra_info is set, also returns Blocks, otherwise returns an empty vector.
async fn tfl_block_sequence(
    call: &TFLServiceCalls,
    start_hash: BlockHash,
    final_height_hash: Option<(BlockHeight, BlockHash)>,
    include_start_hash: bool,
    read_extra_info: bool, // NOTE: done here rather than on print to isolate async from sync code
) -> (Vec<BlockHash>, Vec<Option<Arc<Block>>>) {
    // get "real" initial values //////////////////////////////
    let (start_height, init_hash) = {
        if let Ok(ReadStateResponse::BlockHeader { height, header, .. }) =
            (call.read_state)(ReadStateRequest::BlockHeader(start_hash.into())).await
        {
            if include_start_hash {
                // NOTE: BlockHashes does not return the first hash provided, so we move back 1.
                //       We would probably also be fine to just push it directly.
                (Some(height.sat_sub(1)), Some(header.previous_block_hash))
            } else {
                (Some(height), Some(start_hash))
            }
        } else {
            (None, None)
        }
    };
    let (final_height, final_hash) = if let Some((height, hash)) = final_height_hash {
        (Some(height), Some(hash))
    } else if let Ok(ReadStateResponse::Tip(val)) = (call.read_state)(ReadStateRequest::Tip).await {
        val.unzip()
    } else {
        (None, None)
    };

    // check validity //////////////////////////////
    if start_height.is_none() {
        error!(?start_hash, "start_hash has invalid height");
        return (Vec::new(), Vec::new());
    }
    let start_height = start_height.unwrap();
    let init_hash = init_hash.unwrap();

    if final_height.is_none() {
        error!(?final_height, "final_hash has invalid height");
        return (Vec::new(), Vec::new());
    }
    let final_height = final_height.unwrap();

    if final_height < start_height {
        error!(?final_height, ?start_height, "final_height < start_height");
        return (Vec::new(), Vec::new());
    }

    // build vector //////////////////////////////
    let mut hashes = Vec::with_capacity((final_height - start_height + 1) as usize);
    let mut chunk_i = 0;
    let mut chunk =
        Vec::with_capacity(zebra_state::constants::MAX_FIND_BLOCK_HASHES_RESULTS as usize);
    // NOTE: written as if for iterator
    let mut c = 0;
    loop {
        if chunk_i >= chunk.len() {
            let chunk_start_hash = if chunk.is_empty() {
                &init_hash
            } else {
                // NOTE: as the new first element, this won't be repeated
                chunk.last().expect("should have chunk elements by now")
            };

            let res = (call.read_state)(ReadStateRequest::FindBlockHashes {
                known_blocks: vec![*chunk_start_hash],
                stop: final_hash,
            })
            .await;

            if let Ok(ReadStateResponse::BlockHashes(chunk_hashes)) = res {
                if c == 0 && include_start_hash && !chunk_hashes.is_empty() {
                    assert_eq!(
                        chunk_hashes[0], start_hash,
                        "first hash is not the one requested"
                    );
                }

                chunk = chunk_hashes;
            } else {
                break; // unexpected
            }

            chunk_i = 0;
        }

        if let Some(val) = chunk.get(chunk_i) {
            hashes.push(*val);
        } else {
            break; // expected
        };
        chunk_i += 1;
        c += 1;
    }

    let mut infos = Vec::with_capacity(if read_extra_info { hashes.len() } else { 0 });
    if read_extra_info {
        for hash in &hashes {
            infos.push(
                if let Ok(ReadStateResponse::Block(block)) =
                    (call.read_state)(ReadStateRequest::Block((*hash).into())).await
                {
                    block
                } else {
                    None
                },
            )
        }
    }

    (hashes, infos)
}

fn dump_hash_highlight_lo(hash: &BlockHash, highlight_chars_n: usize) {
    let hash_string = hash.to_string();
    let hash_str = hash_string.as_bytes();
    let bgn_col_str = "\x1b[90m".as_bytes(); // "bright black" == grey
    let end_col_str = "\x1b[0m".as_bytes(); // "reset"
    let grey_len = hash_str.len() - highlight_chars_n;

    let mut buf: [u8; 64 + 9] = [0; 73];
    let mut at = 0;
    buf[at..at + bgn_col_str.len()].copy_from_slice(bgn_col_str);
    at += bgn_col_str.len();

    buf[at..at + grey_len].copy_from_slice(&hash_str[..grey_len]);
    at += grey_len;

    buf[at..at + end_col_str.len()].copy_from_slice(end_col_str);
    at += end_col_str.len();

    buf[at..at + highlight_chars_n].copy_from_slice(&hash_str[grey_len..]);
    at += highlight_chars_n;

    let s = std::str::from_utf8(&buf[..at]).expect("invalid utf-8 sequence");
    print!("{}", s);
}

trait HasBlockHash {
    fn get_hash(&self) -> Option<BlockHash>;
}
impl HasBlockHash for BlockHash {
    fn get_hash(&self) -> Option<BlockHash> {
        Some(*self)
    }
}

/// "How many little-endian chars are needed to uniquely identify any of the blocks in the given
/// slice"
fn block_hash_unique_chars_n<T>(hashes: &[T]) -> usize
where
    T: HasBlockHash,
{
    let is_unique = |prefix_len: usize, hashes: &[T]| -> bool {
        let mut prefixes = HashSet::<BlockHash>::with_capacity(hashes.len());

        // NOTE: characters correspond to nibbles
        let bytes_n = prefix_len / 2;
        let is_nib = (prefix_len % 2) != 0;

        for hash in hashes {
            if let Some(hash) = hash.get_hash() {
                let mut subhash = BlockHash([0; 32]);
                subhash.0[..bytes_n].clone_from_slice(&hash.0[..bytes_n]);

                if is_nib {
                    subhash.0[bytes_n] = hash.0[bytes_n] & 0xf;
                }

                if !prefixes.insert(subhash) {
                    return false;
                }
            }
        }

        true
    };

    let mut unique_chars_n: usize = 1;
    while !is_unique(unique_chars_n, hashes) {
        unique_chars_n += 1;
        assert!(unique_chars_n <= 64);
    }

    unique_chars_n
}

fn tfl_dump_blocks(blocks: &[BlockHash], infos: &[Option<Arc<Block>>]) {
    let highlight_chars_n = block_hash_unique_chars_n(blocks);

    let print_color = true;

    for (block_i, hash) in blocks.iter().enumerate() {
        print!("  ");
        if print_color {
            dump_hash_highlight_lo(hash, highlight_chars_n);
        } else {
            print!("{}", hash);
        }

        if let Some(Some(block)) = infos.get(block_i) {
            let shielded_c = block
                .transactions
                .iter()
                .filter(|tx| tx.has_shielded_data())
                .count();
            print!(
                " - {}, height: {}, work: {:?}, {:3} transactions ({} shielded)",
                block.header.time,
                block.coinbase_height().unwrap_or(BlockHeight(0)).0,
                block.header.difficulty_threshold.to_work().unwrap(),
                block.transactions.len(),
                shielded_c
            );
        }

        println!();
    }
}

async fn _tfl_dump_block_sequence(
    call: &TFLServiceCalls,
    start_hash: BlockHash,
    final_height_hash: Option<(BlockHeight, BlockHash)>,
    include_start_hash: bool,
) {
    let (blocks, infos) = tfl_block_sequence(
        call,
        start_hash,
        final_height_hash,
        include_start_hash,
        true,
    )
    .await;
    tfl_dump_blocks(&blocks[..], &infos[..]);
}

mod strm {
    use std::cmp::Ordering;
    use std::collections::{BTreeMap, BinaryHeap, HashSet};

    use super::{
        MalAddress, MalHeight, MalRound, MalStreamedProposalFin, MalStreamedProposalInit,
        MalStreamedProposalPart,
    };
    use malachitebft_app_channel::app::consensus::PeerId;
    use malachitebft_app_channel::app::streaming::{Sequence, StreamId, StreamMessage};

    struct MinSeq<T>(StreamMessage<T>);

    impl<T> PartialEq for MinSeq<T> {
        fn eq(&self, other: &Self) -> bool {
            self.0.sequence == other.0.sequence
        }
    }

    impl<T> Eq for MinSeq<T> {}

    impl<T> Ord for MinSeq<T> {
        fn cmp(&self, other: &Self) -> Ordering {
            other.0.sequence.cmp(&self.0.sequence)
        }
    }

    impl<T> PartialOrd for MinSeq<T> {
        fn partial_cmp(&self, other: &Self) -> Option<Ordering> {
            Some(self.cmp(other))
        }
    }

    struct MinHeap<T>(BinaryHeap<MinSeq<T>>);

    impl<T> Default for MinHeap<T> {
        fn default() -> Self {
            Self(BinaryHeap::new())
        }
    }

    impl<T> MinHeap<T> {
        fn push(&mut self, msg: StreamMessage<T>) {
            self.0.push(MinSeq(msg));
        }

        fn len(&self) -> usize {
            self.0.len()
        }

        fn drain(&mut self) -> Vec<T> {
            let mut vec = Vec::with_capacity(self.0.len());
            while let Some(MinSeq(msg)) = self.0.pop() {
                if let Some(data) = msg.content.into_data() {
                    vec.push(data);
                }
            }
            vec
        }
    }

    #[derive(Default)]
    struct StreamState {
        buffer: MinHeap<MalStreamedProposalPart>,
        init_info: Option<MalStreamedProposalInit>,
        seen_sequences: HashSet<Sequence>,
        total_messages: usize,
        fin_received: bool,
    }

    impl StreamState {
        fn is_done(&self) -> bool {
            self.init_info.is_some()
                && self.fin_received
                && self.buffer.len() == self.total_messages
        }

        fn insert(
            &mut self,
            msg: StreamMessage<MalStreamedProposalPart>,
        ) -> Option<MalStreamedProposalParts> {
            if msg.is_first() {
                self.init_info = msg.content.as_data().and_then(|p| p.as_init()).cloned();
            }

            if msg.is_fin() {
                self.fin_received = true;
                self.total_messages = msg.sequence as usize + 1;
            }

            self.buffer.push(msg);

            if self.is_done() {
                let init_info = self.init_info.take()?;

                Some(MalStreamedProposalParts {
                    height: init_info.height,
                    round: init_info.round,
                    proposer: init_info.proposer,
                    parts: self.buffer.drain(),
                })
            } else {
                None
            }
        }
    }

    #[derive(Clone, Debug, PartialEq, Eq)]
    pub struct MalStreamedProposalParts {
        pub height: MalHeight,
        pub round: MalRound,
        pub proposer: MalAddress,
        pub parts: Vec<MalStreamedProposalPart>,
    }

    impl MalStreamedProposalParts {
        pub fn init(&self) -> Option<&MalStreamedProposalInit> {
            self.parts.iter().find_map(|p| p.as_init())
        }

        pub fn fin(&self) -> Option<&MalStreamedProposalFin> {
            self.parts.iter().find_map(|p| p.as_fin())
        }
    }

    #[derive(Default)]
    pub struct PartStreamsMap {
        streams: BTreeMap<(PeerId, StreamId), StreamState>,
    }

    impl PartStreamsMap {
        pub fn new() -> Self {
            Self::default()
        }

        pub fn insert(
            &mut self,
            peer_id: PeerId,
            msg: StreamMessage<MalStreamedProposalPart>,
        ) -> Option<MalStreamedProposalParts> {
            let stream_id = msg.stream_id.clone();
            let state = self
                .streams
                .entry((peer_id, stream_id.clone()))
                .or_default();

            if !state.seen_sequences.insert(msg.sequence) {
                // We have already seen a message with this sequence number.
                return None;
            }

            let result = state.insert(msg);

            if state.is_done() {
                self.streams.remove(&(peer_id, stream_id));
            }

            result
        }
    }
}

/// Malachite configuration options
#[derive(Clone, Debug, Default, PartialEq, serde::Serialize, serde::Deserialize)]
pub struct BFTConfig {
    /// A custom human-readable name for this node
    pub moniker: String,

    /// Log configuration options
    pub logging: mconfig::LoggingConfig,

    /// Consensus configuration options
    pub consensus: mconfig::ConsensusConfig,

    /// ValueSync configuration options
    pub value_sync: mconfig::ValueSyncConfig,

    /// Metrics configuration options
    pub metrics: mconfig::MetricsConfig,

    /// Runtime configuration options
    pub runtime: mconfig::RuntimeConfig,
}

impl NodeConfig for BFTConfig {
    fn moniker(&self) -> &str {
        &self.moniker
    }

    fn consensus(&self) -> &mconfig::ConsensusConfig {
        &self.consensus
    }

    fn value_sync(&self) -> &mconfig::ValueSyncConfig {
        &self.value_sync
    }
}<|MERGE_RESOLUTION|>--- conflicted
+++ resolved
@@ -300,18 +300,9 @@
         (rng, private_key, public_key)
     }
 
-<<<<<<< HEAD
     let public_ip_string = config.public_address.unwrap_or(String::from_str("/ip4/127.0.0.1/udp/45869/quic-v1").unwrap());
 
     let (mut rng, my_private_key, my_public_key) = rng_private_public_key_from_address(&public_ip_string);
-=======
-    let (mut rng, my_private_key, my_public_key) = if let Some(ref address) = config.public_address
-    {
-        rng_private_public_key_from_address(address)
-    } else {
-        rng_private_public_key_from_address("/ip4/127.0.0.1/udp/45869/quic-v1")
-    };
->>>>>>> 0c68e4ed
 
     let initial_validator_set = {
         let mut array = Vec::with_capacity(config.malachite_peers.len());
@@ -1033,11 +1024,6 @@
     }
 }
 
-<<<<<<< HEAD
-=======
-static TEMP_DIR_FOR_WAL: std::sync::Mutex<Option<TempDir>> = std::sync::Mutex::new(None);
-
->>>>>>> 0c68e4ed
 #[async_trait]
 impl malachitebft_app_channel::app::node::Node for BFTNode {
     type Context = MalContext;
@@ -1047,23 +1033,7 @@
     type NodeHandle = DummyHandle;
 
     fn get_home_dir(&self) -> std::path::PathBuf {
-<<<<<<< HEAD
         std::path::PathBuf::from("./wal/")
-=======
-        let mut td = TEMP_DIR_FOR_WAL.lock().unwrap();
-        if td.is_none() {
-            *td = Some(
-                tempfile::Builder::new()
-                    .prefix(&format!(
-                        "aah_very_annoying_that_the_wal_is_required_id_is_{}",
-                        rand::random::<u32>()
-                    ))
-                    .tempdir()
-                    .unwrap(),
-            );
-        }
-        std::path::PathBuf::from(td.as_ref().unwrap().path())
->>>>>>> 0c68e4ed
     }
 
     fn get_address(&self, pk: &MalPublicKey) -> MalAddress {
