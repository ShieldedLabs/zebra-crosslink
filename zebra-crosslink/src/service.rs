--- conflicted
+++ resolved
@@ -12,12 +12,7 @@
 use tokio::sync::{broadcast, Mutex};
 use tokio::task::JoinHandle;
 
-<<<<<<< HEAD
-use zebra_chain::block::Hash as BlockHash;
-use zebra_chain::block::Height as BlockHeight;
-=======
 use zebra_chain::block::{Hash as BlockHash, Height as BlockHeight};
->>>>>>> 08d07748
 use zebra_state::{ReadRequest as ReadStateRequest, ReadResponse as ReadStateResponse};
 
 use crate::{tfl_service_incoming_request, TFLBlockFinality, TFLServiceInternal};
@@ -117,9 +112,8 @@
     let handle1 = TFLServiceHandle {
         internal: Arc::new(Mutex::new(TFLServiceInternal {
             val: 0,
-            latest_final_height: BlockHeight(0),
-            latest_final_hash: BlockHash([0_u8; 32]),
-            is_tfl_activated: false,
+            latest_final_block: None,
+            tfl_is_activated: false,
             final_change_tx: broadcast::channel(16).0,
         })),
         call: TFLServiceCalls {
