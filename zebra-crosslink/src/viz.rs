//! Internal vizualization
#![allow(unexpected_cfgs, unused, missing_docs)]
// TODO:
// [ ] request range
// [ ] non-finalized side-chain
// [ ] uncross edges

use crate::{test_format::*, *};
use macroquad::{
    camera::*,
    color::{self, colors::*},
    input::*,
    math::{vec2, Circle, FloatExt, Rect, Vec2},
    shapes::{self, draw_triangle},
    telemetry::{self, end_zone as end_zone_unchecked, ZoneGuard},
    text::{self, TextDimensions, TextParams},
    texture::{self, Texture2D},
    time,
    ui::{self, hash, root_ui, widgets},
    window,
};
use static_assertions::*;
use std::{
    cmp::{max, min},
    collections::HashMap,
    sync::Arc,
    thread::JoinHandle,
};
use zebra_chain::{
    serialization::{ZcashDeserialize, ZcashSerialize},
    transaction::{LockTime, Transaction},
    work::difficulty::{CompactDifficulty, INVALID_COMPACT_DIFFICULTY},
};

const IS_DEV: bool = true;
fn dev(show_in_dev: bool) -> bool {
    IS_DEV && show_in_dev
}

fn if_dev<F>(show_in_dev: bool, f: F)
where
    F: FnOnce(),
{
    if IS_DEV && show_in_dev {
        f();
    }
}

// consistent zero-initializers
// TODO: create a derive macro
trait _0 {
    const _0: Self;
}
impl _0 for Vec2 {
    const _0: Vec2 = vec2(0., 0.);
}
impl _0 for Rect {
    const _0: Rect = Rect::new(0., 0., 0., 0.);
}
impl _0 for Circle {
    const _0: Circle = Circle::new(0., 0., 0.);
}

trait _1 {
    const _1: Self;
}
impl _1 for Vec2 {
    const _1: Vec2 = Vec2::ONE;
}

#[allow(unused)]
trait Unit {
    const UNIT: Self;
}
impl Unit for Vec2 {
    const UNIT: Vec2 = Vec2::_1;
}
impl Unit for Rect {
    const UNIT: Rect = Rect::new(0., 0., 1., 1.);
}
impl Unit for Circle {
    const UNIT: Circle = Circle::new(0., 0., 1.);
}

#[derive(Debug, Copy, Clone)]
struct BBox {
    min: Vec2,
    max: Vec2,
}

fn flt_min(a: f32, b: f32) -> f32 {
    assert!(!a.is_nan());
    assert!(!b.is_nan());

    if a <= b {
        a
    } else {
        b
    }
}

fn flt_max(a: f32, b: f32) -> f32 {
    assert!(!a.is_nan());
    assert!(!b.is_nan());

    if a <= b {
        b
    } else {
        a
    }
}

fn flt_min_max(a: f32, b: f32) -> (f32, f32) {
    assert!(!a.is_nan());
    assert!(!b.is_nan());

    if a <= b {
        (a, b)
    } else {
        (b, a)
    }
}

impl BBox {
    fn union(a: BBox, b: BBox) -> BBox {
        assert!(a.min.x <= a.max.x);
        assert!(a.min.y <= a.max.y);
        assert!(b.min.x <= b.max.x);
        assert!(b.min.y <= b.max.y);

        BBox {
            min: vec2(flt_min(a.min.x, b.min.x), flt_min(a.min.y, b.min.y)),
            max: vec2(flt_max(a.max.x, b.max.x), flt_max(a.max.y, b.max.y)),
        }
    }

    fn expand(a: BBox, v: Vec2) -> BBox {
        BBox {
            min: a.min - v,
            max: a.max + v,
        }
    }

    fn clamp(a: BBox, v: Vec2) -> Vec2 {
        v.clamp(a.min, a.max)
    }

    fn update_union(&mut self, b: BBox) {
        *self = Self::union(*self, b);
    }
}

impl _0 for BBox {
    const _0: BBox = BBox {
        min: Vec2::_0,
        max: Vec2::_0,
    };
}

impl From<Rect> for BBox {
    fn from(rect: Rect) -> Self {
        let min = rect.point();
        BBox {
            min,
            max: min + rect.size(),
        }
    }
}

impl From<Vec2> for BBox {
    fn from(v: Vec2) -> Self {
        BBox { min: v, max: v }
    }
}

impl From<BBox> for Rect {
    fn from(bbox: BBox) -> Self {
        Rect {
            x: bbox.min.x,
            y: bbox.min.y,
            w: bbox.max.x - bbox.min.x,
            h: bbox.max.y - bbox.min.y,
        }
    }
}

// NOTE: the telemetry profiler uses a mutable global like this; we're
//       continuing the pattern rather than adding a new approach.
static mut PROFILER_ZONE_DEPTH: u32 = 0;

#[allow(unsafe_code)]
fn begin_zone(name: &str) -> u32 {
    telemetry::begin_zone(name);
    unsafe {
        PROFILER_ZONE_DEPTH += 1;
        PROFILER_ZONE_DEPTH
    }
}

#[allow(unsafe_code)]
fn end_zone(active_depth: u32) {
    unsafe {
        let expected_depth = PROFILER_ZONE_DEPTH;
        // TODO: could maintain additional stack info to help diagnose mismatch
        // (which we'd get for free if macroquad hadn't made it private!)
        // Almost all uses of this could be on the call stack with location info...
        // Or we could maintain an array/vector.
        assert_eq!(
            expected_depth, active_depth,
            "mismatched telemetry zone begin/end pairs"
        );
        PROFILER_ZONE_DEPTH -= 1;
    }
    end_zone_unchecked();
}

// TODO
// /// Smaller block format: only transfer/cache what we need
// struct VizBlock {
//     difficulty: CompactDifficulty, // to be converted to_work()
//     txs_n: u32,
// }

/// TFL state communicated to the visualizer
#[derive(Debug)]
pub struct VizState {
    // general chain info
    /// Height & hash of the TFL finality point
    pub latest_final_block: Option<(BlockHeight, BlockHash)>,
    /// Height & hash of the best-chain tip
    pub bc_tip: Option<(BlockHeight, BlockHash)>,

    // requested info //
    /// A range of hashes from the PoW chain, as requested by the visualizer.
    /// Ascending in height from `lo_height`. Parallel to `blocks`.
    pub height_hashes: Vec<(BlockHeight, BlockHash)>,
    /// A range of blocks from the PoW chain, as requested by the visualizer.
    /// Ascending in height from `lo_height`. Parallel to `hashes`.
    pub blocks: Vec<Option<Arc<Block>>>,

    /// Value that this finalizer is currently intending to propose for the next BFT block.
    pub internal_proposed_bft_string: Option<String>,
    /// Flags of the BFT messages
    pub bft_msg_flags: u64,
    /// Vector of all decided BFT blocks, indexed by height-1.
    pub bft_blocks: Vec<BftBlock>,
    /// Fat pointer to the BFT tip (all other fat pointers are available at height+1)
    pub fat_pointer_to_bft_tip: FatPointerToBftBlock,
}

/// Functions & structures for serializing visualizer state to/from disk.
// pub mod serialization {
//     use super::*;
//     use chrono::Utc;
//     use serde::{Deserialize, Serialize};
//     use std::fs;
//     use zebra_chain::{
//         block::merkle::Root,
//         block::{Block, Hash as BlockHash, Header as BlockHeader, Height as BlockHeight},
//         fmt::HexDebug,
//         work::equihash::Solution,
//     };

//     #[derive(Serialize, Deserialize)]
//     struct MinimalBlockExport {
//         difficulty: u32,
//         txs_n: u32,
//         previous_block_hash: [u8; 32],
//     }

//     #[derive(Serialize, Deserialize)]
//     struct MinimalVizStateExport {
//         latest_final_block: Option<(u32, [u8; 32])>,
//         bc_tip: Option<(u32, [u8; 32])>,
//         height_hashes: Vec<(u32, [u8; 32])>,
//         blocks: Vec<Option<MinimalBlockExport>>,
//         bft_blocks: Vec<BftBlock>,
//     }

//     impl From<(&VizState, &VizCtx, &ZcashCrosslinkParameters)> for MinimalVizStateExport {
//         fn from(data: (&VizState, &VizCtx, &ZcashCrosslinkParameters)) -> Self {
//             let (state, ctx, params) = data;
//             let nodes = &ctx.nodes;

//             fn u32_from_compact_difficulty(difficulty: CompactDifficulty) -> u32 {
//                 u32::from_be_bytes(difficulty.bytes_in_display_order())
//             }

//             let mut height_hashes: Vec<(u32, [u8; 32])> = state
//                 .height_hashes
//                 .iter()
//                 .map(|h| (h.0 .0, h.1 .0))
//                 .collect();
//             let mut blocks: Vec<Option<MinimalBlockExport>> = state
//                 .blocks
//                 .iter()
//                 .map(|opt| {
//                     opt.as_ref().map(|b| MinimalBlockExport {
//                         difficulty: u32_from_compact_difficulty(b.header.difficulty_threshold),
//                         txs_n: b.transactions.len() as u32,
//                         previous_block_hash: b.header.previous_block_hash.0,
//                     })
//                 })
//                 .collect();

//             let mut bft_blocks = state.bft_blocks.clone();

//             for (i, node) in nodes.iter().enumerate() {
//                 match node.kind {
//                     NodeKind::BC => {
//                         height_hashes.push((
//                             node.height,
//                             node.hash().expect("PoW nodes should have hashes"),
//                         ));
//                         blocks.push(Some(MinimalBlockExport {
//                             difficulty: u32_from_compact_difficulty(
//                                 node.difficulty.map_or(INVALID_COMPACT_DIFFICULTY, |d| d),
//                             ),
//                             txs_n: node.txs_n,
//                             previous_block_hash: if let Some(parent) = ctx.get_node(node.parent) {
//                                 assert!(parent.height + 1 == node.height);
//                                 parent.hash().expect("PoW nodes should have hashes")
//                             } else {
//                                 let mut hash = [0u8; 32];
//                                 // for (k, v) in &ctx.missing_bc_parents {
//                                 //     if *v == Some(i) {
//                                 //         hash = *k;
//                                 //     }
//                                 // }
//                                 hash
//                             },
//                         }));
//                     }

//                     NodeKind::BFT => {
//                         let parent_id = if let Some(parent) = ctx.get_node(node.parent) {
//                             assert!(parent.height + 1 == node.height);
//                             parent.id().expect("BFT nodes should have ids")
//                         } else {
//                             0
//                         };

//                         bft_blocks.push(node.header.as_bft().unwrap().clone());
//                     }
//                 }
//             }

//             Self {
//                 latest_final_block: state.latest_final_block.map(|(h, hash)| (h.0, hash.0)),
//                 bc_tip: state.bc_tip.map(|(h, hash)| (h.0, hash.0)),
//                 height_hashes,
//                 blocks,
//                 bft_blocks,
//             }
//         }
//     }

//     impl From<MinimalVizStateExport> for VizGlobals {
//         fn from(export: MinimalVizStateExport) -> Self {
//             let state = Arc::new(VizState {
//                 latest_final_block: export
//                     .latest_final_block
//                     .map(|(h, hash)| (BlockHeight(h), BlockHash(hash))),
//                 bc_tip: export
//                     .bc_tip
//                     .map(|(h, hash)| (BlockHeight(h), BlockHash(hash))),
//                 height_hashes: export
//                     .height_hashes
//                     .into_iter()
//                     .map(|h| (BlockHeight(h.0), BlockHash(h.1)))
//                     .collect(),
//                 blocks: export
//                     .blocks
//                     .into_iter()
//                     .map(|opt| {
//                         opt.map(|b| {
//                             Arc::new(Block {
//                                 header: Arc::new(BlockHeader {
//                                     version: 0,
//                                     previous_block_hash: BlockHash(b.previous_block_hash),
//                                     merkle_root: Root::from_bytes_in_display_order(&[0u8; 32]),
//                                     commitment_bytes: HexDebug([0u8; 32]),
//                                     time: Utc::now(),
//                                     difficulty_threshold:
//                                         CompactDifficulty::from_bytes_in_display_order(
//                                             &b.difficulty.to_be_bytes(),
//                                         )
//                                         .expect("valid difficulty"),
//                                     nonce: HexDebug([0u8; 32]),
//                                     solution: Solution::for_proposal(),
//                                 }),
//                                 // dummy transactions, just so we have txs_n
//                                 transactions: {
//                                     let tx = Arc::new(Transaction::V1 {
//                                         lock_time: LockTime::Height(BlockHeight(0)),
//                                         inputs: Vec::new(),
//                                         outputs: Vec::new(),
//                                     });
//                                     vec![tx; b.txs_n as usize]
//                                 },
//                             })
//                         })
//                     })
//                     .collect(),
//                 internal_proposed_bft_string: Some("From Export".into()),
//                 bft_msg_flags: 0,
//                 bft_blocks: export.bft_blocks,
//             });

//             VizGlobals {
//                 params: &PROTOTYPE_PARAMETERS,
//                 state,
//                 bc_req_h: (0, 0),
//                 consumed: true,
//                 proposed_bft_string: None,
//             }
//         }
//     }

//     /// Read a global state struct from the data in a file
//     pub fn read_from_file(path: &str) -> VizGlobals {
//         let raw = fs::read_to_string(path).expect(&format!("{} exists", path));
//         let export: MinimalVizStateExport = serde_json::from_str(&raw).expect("valid export JSON");
//         let globals: VizGlobals = export.into();
//         globals
//     }

//     /// Read a global state struct from the data in a file and apply it to the current global state
//     pub fn init_from_file(path: &str) {
//         let globals = read_from_file(path);
//         *VIZ_G.lock().unwrap() = Some(globals);
//     }

//     /// Write the current visualizer state to a file
//     pub(crate) fn write_to_file_internal(
//         path: &str,
//         state: &VizState,
//         ctx: &VizCtx,
//         params: &ZcashCrosslinkParameters,
//     ) {
//         use serde_json::to_string_pretty;
//         use std::fs;

//         let viz_export = MinimalVizStateExport::from((&*state, ctx, params));
//         // eprintln!("Dumping state to file \"{}\", {:?}", path, state);
//         let json = to_string_pretty(&viz_export).expect("serialization success");
//         fs::write(path, json).expect("write success");
//     }

//     /// Write the current visualizer state to a file
//     pub fn write_to_file(path: &str, state: &VizState, params: &ZcashCrosslinkParameters) {
//         write_to_file_internal(path, state, &VizCtx::default(), params)
//     }
// }

/// Self-debug info
struct VizDbg {
    nodes_forces: HashMap<NodeRef, Vec<Vec2>>,
}

impl VizDbg {
    fn new_force(&mut self, node_ref: NodeRef, force: Vec2) {
        if dev(true) {
            let mut forces = self.nodes_forces.get_mut(&node_ref);
            if let Some(forces) = forces.as_mut() {
                forces.push(force);
            } else {
                self.nodes_forces.insert(node_ref, vec![force]);
            }
        }
    }
}

enum Sound {
    HoverNode,
    NewNode,
}
#[cfg(feature = "audio")]
const SOUNDS_N: usize = 2; // TODO: get automatically from enum?
#[cfg(feature = "audio")]
static G_SOUNDS: std::sync::Mutex<[Option<macroquad::audio::Sound>; SOUNDS_N]> =
    std::sync::Mutex::new([const { None }; SOUNDS_N]);

async fn init_audio(config: &VizConfig) {
    #[cfg(feature = "audio")]
    {
        let mut lock = G_SOUNDS.lock();
        let sounds = lock.as_mut().unwrap();
        sounds[Sound::HoverNode as usize] = macroquad::audio::load_sound_from_bytes(
            include_bytes!("../res/impactGlass_heavy_000.ogg"),
        )
        .await
        .ok();
        sounds[Sound::NewNode as usize] =
            macroquad::audio::load_sound_from_bytes(include_bytes!("../res/toggle_001.ogg"))
                .await
                .ok();
    }
}

fn play_sound_once(config: &VizConfig, sound: Sound) {
    #[cfg(feature = "audio")]
    if config.audio_on {
        if let Some(sound) = &G_SOUNDS.lock().unwrap()[sound as usize] {
            macroquad::audio::play_sound(
                sound,
                macroquad::audio::PlaySoundParams {
                    looped: false,
                    volume: config.audio_volume * config.audio_volume, // scale better than linear
                },
            );
        }
    }
}

/// Any global data stored for visualization.
/// In practice this stores the data for communicating between TFL (in tokio-land)
/// and the viz thread.
#[derive(Clone)]
pub struct VizGlobals {
    /// Crosslink parameters
    params: &'static ZcashCrosslinkParameters,
    /// TFL state communicated from TFL to Viz
    pub state: std::sync::Arc<VizState>,
    // wanted_height_rng: (u32, u32),
    /// Allows for one-way syncing so service_viz_requests doesn't run too quickly
    pub consumed: bool,
    /// The range of PoW blocks requested from Viz to TFL.
    /// Translates to `hashes`, `blocks` in `VizState`
    pub bc_req_h: (i32, i32), // negative implies relative to tip
    // TODO: bft_req_h: (i32, i32),
    /// Value for this finalizer node to propose for the next BFT block.
    pub proposed_bft_string: Option<String>,
}
static VIZ_G: std::sync::Mutex<Option<VizGlobals>> = std::sync::Mutex::new(None);

/// Blocks to be injected into zebra via getblocktemplate, submitblock etc
static G_FORCE_BLOCKS: std::sync::Mutex<Vec<Arc<Block>>> = std::sync::Mutex::new(Vec::new());

const VIZ_REQ_N: u32 = zebra_state::MAX_BLOCK_REORG_HEIGHT;

fn abs_block_height(height: i32, tip: Option<(BlockHeight, BlockHash)>) -> BlockHeight {
    if height >= 0 {
        BlockHeight(height.try_into().unwrap())
    } else if let Some(tip) = tip {
        tip.0.sat_sub(!height)
    } else {
        BlockHeight(0)
    }
}

fn abs_block_heights(
    heights: (i32, i32),
    tip: Option<(BlockHeight, BlockHash)>,
) -> (BlockHeight, BlockHeight) {
    (
        abs_block_height(heights.0, tip),
        abs_block_height(heights.1, tip),
    )
}

/// Bridge between tokio & viz code
pub async fn service_viz_requests(
    tfl_handle: crate::TFLServiceHandle,
    params: &'static ZcashCrosslinkParameters,
) {
    let call = tfl_handle.clone().call;

    *VIZ_G.lock().unwrap() = Some(VizGlobals {
        params,
        state: std::sync::Arc::new(VizState {
            latest_final_block: None,
            bc_tip: None,

            height_hashes: Vec::new(),
            blocks: Vec::new(),

            internal_proposed_bft_string: None,
            bft_msg_flags: 0,
            bft_blocks: Vec::new(),
            fat_pointer_to_bft_tip: FatPointerToBftBlock::null(),
        }),

        // NOTE: bitwise not of x (!x in rust) is the same as -1 - x
        // (in 2s complement, which is how Rust's signed ints are represented)
        // i.e. it's accessing in reverse order from the tip
        bc_req_h: (!VIZ_REQ_N as i32, !0),
        proposed_bft_string: None,
        consumed: true,
    });

    loop {
        let old_g = VIZ_G.lock().unwrap().as_ref().unwrap().clone();

        if old_g.proposed_bft_string.is_some() {
            tfl_handle.internal.lock().await.proposed_bft_string =
                old_g.proposed_bft_string.clone();
        }

        if !old_g.consumed {
            std::thread::sleep(std::time::Duration::from_micros(500));
            continue;
        }
        let mut new_g = old_g.clone();
        new_g.consumed = false;

        {
            let mut lock = G_FORCE_BLOCKS.lock().unwrap();
            let mut force_feed_blocks: &mut Vec<Arc<Block>> = lock.as_mut();
            for block in force_feed_blocks.drain(..) {
                (call.force_feed_pow)(block);
            }
        }

        #[allow(clippy::never_loop)]
        let (lo_height, bc_tip, hashes, blocks) = loop {
            let (lo, hi) = (new_g.bc_req_h.0, new_g.bc_req_h.1);
            assert!(
                lo <= hi || (lo >= 0 && hi < 0),
                "lo ({}) should be below hi ({})",
                lo,
                hi
            );

            let tip_height_hash: (BlockHeight, BlockHash) = {
                if let Ok(ReadStateResponse::Tip(Some(tip_height_hash))) =
                    (call.read_state)(ReadStateRequest::Tip).await
                {
                    tip_height_hash
                } else {
                    error!("Failed to read tip");
                    break (BlockHeight(0), None, Vec::new(), Vec::new());
                }
            };

            let (h_lo, h_hi) = (
                min(
                    tip_height_hash.0,
                    abs_block_height(lo, Some(tip_height_hash)),
                ),
                min(
                    tip_height_hash.0,
                    abs_block_height(hi, Some(tip_height_hash)),
                ),
            );
            // temp
            //assert!(h_lo.0 <= h_hi.0, "lo ({}) should be below hi ({})", h_lo.0, h_hi.0);

            async fn get_height_hash(
                call: TFLServiceCalls,
                h: BlockHeight,
                existing_height_hash: (BlockHeight, BlockHash),
            ) -> Option<(BlockHeight, BlockHash)> {
                if h == existing_height_hash.0 {
                    // avoid duplicating work if we've already got that value
                    Some(existing_height_hash)
                } else if let Ok(ReadStateResponse::BlockHeader { hash, .. }) =
                    (call.read_state)(ReadStateRequest::BlockHeader(h.into())).await
                {
                    Some((h, hash))
                } else {
                    error!("Failed to read block header at height {}", h.0);
                    None
                }
            }

            let hi_height_hash = if let Some(hi_height_hash) =
                get_height_hash(call.clone(), h_hi, tip_height_hash).await
            {
                hi_height_hash
            } else {
                break (BlockHeight(0), None, Vec::new(), Vec::new());
            };

            let lo_height_hash = if let Some(lo_height_hash) =
                get_height_hash(call.clone(), h_lo, hi_height_hash).await
            {
                lo_height_hash
            } else {
                break (BlockHeight(0), None, Vec::new(), Vec::new());
            };

            let (hashes, blocks) =
                tfl_block_sequence(&call, lo_height_hash.1, Some(hi_height_hash), true, true).await;
            break (lo_height_hash.0, Some(tip_height_hash), hashes, blocks);
        };

        let (bft_msg_flags, mut bft_blocks, fat_pointer_to_bft_tip, internal_proposed_bft_string) = {
            let mut internal = tfl_handle.internal.lock().await;
            let bft_msg_flags = internal.bft_msg_flags;
            internal.bft_msg_flags = 0;

            // TODO: is this still necessary?
            // TODO: O(<n)
            // for i in 0..bft_blocks.len() {
            //     let block = &mut bft_blocks[i];
            //     if block.finalization_candidate_height == 0 && !block.headers.is_empty()
            //     {
            //         // TODO: block.finalized()
            //         if let Some(BlockHeight(h)) =
            //             block_height_from_hash(&call, block.headers[0].hash()).await
            //         {
            //             block.finalization_candidate_height = h;
            //             //
            //             // let mut internal = tfl_handle.internal.lock().await;
            //             // internal.bft_blocks[i]
            //             //     .finalization_candidate_height = h;
            //         }
            //     }
            // }

            (
                bft_msg_flags,
                internal.bft_blocks.clone(),
                internal.fat_pointer_to_tip.clone(),
                internal.proposed_bft_string.clone(),
            )
        };

        let mut height_hashes = Vec::with_capacity(hashes.len());
        for i in 0..hashes.len() {
            height_hashes.push((BlockHeight(lo_height.0 + i as u32), hashes[i]));
        }

        let new_state = VizState {
<<<<<<< HEAD
            latest_final_block: tfl_final_block_height_hash(&tfl_handle).await,
=======
            latest_final_block: tfl_final_block_height_hash(&tfl_handle.clone()).await,
>>>>>>> bf76370a
            bc_tip,
            height_hashes,
            blocks,
            internal_proposed_bft_string,
            bft_msg_flags,
            bft_blocks,
            fat_pointer_to_bft_tip,
        };

        new_g.state = Arc::new(new_state);
        *VIZ_G.lock().unwrap() = Some(new_g);
    }
}

#[derive(Copy, Clone, Debug, PartialEq, Eq)]
enum NodeKind {
    BC,
    BFT,
}

#[derive(Copy, Clone, Debug, PartialEq, Eq)]
enum NodeId {
    None,
    Hash([u8; 32]),
    Index(usize),
}

// type NodeRef = Option<(usize)>; // TODO: generational handle

#[derive(Copy, Clone, Debug, PartialEq, Eq, Hash)]
struct NodeHdl {
    idx: u32,
    // generation: u32,
}

type NodeRef = Option<NodeHdl>;

#[derive(Clone, Debug)]
enum VizHeader {
    None,
    BlockHeader(BlockHeader),
    BftBlock(BftBlockAndFatPointerToIt), // ALT: just keep an array of *hashes*
}

impl VizHeader {
    fn as_bft(&self) -> Option<&BftBlockAndFatPointerToIt> {
        match self {
            VizHeader::BftBlock(val) => Some(val),
            _ => None,
        }
    }

    fn as_pow(&self) -> Option<&BlockHeader> {
        match self {
            VizHeader::BlockHeader(val) => Some(val),
            _ => None,
        }
    }
}

impl From<Option<BftBlockAndFatPointerToIt>> for VizHeader {
    fn from(v: Option<BftBlockAndFatPointerToIt>) -> VizHeader {
        match v {
            Some(val) => VizHeader::BftBlock(val),
            None => VizHeader::None,
        }
    }
}

impl From<Option<BlockHeader>> for VizHeader {
    fn from(v: Option<BlockHeader>) -> VizHeader {
        match v {
            Some(val) => VizHeader::BlockHeader(val),
            None => VizHeader::None,
        }
    }
}

/// A node on the graph/network diagram.
/// Contains a bundle of attributes that can represent PoW or BFT blocks.
#[derive(Clone, Debug)]
struct Node {
    // structure
    parent: NodeRef, // TODO: do we need explicit edges?
    // generation: u32,

    // data
    kind: NodeKind,
    text: String,
    id: NodeId,
    height: u32,
    difficulty: Option<CompactDifficulty>,
    txs_n: u32, // N.B. includes coinbase
    header: VizHeader,
    bc_block: Option<Arc<Block>>,

    is_real: bool,

    // presentation
    pt: Vec2,
    vel: Vec2,
    acc: Vec2,
    rad: f32,
}

fn tfl_nominee_from_node(ctx: &VizCtx, node: &Node) -> NodeRef {
    match &node.header {
        VizHeader::BftBlock(bft_block) => {
            if let Some(pow_block) = bft_block.block.headers.last() {
                ctx.find_bc_node_by_hash(&pow_block.hash())
            } else {
                None
            }
        }

        _ => None,
    }
}

fn tfl_finalized_from_node(ctx: &VizCtx, node: &Node) -> NodeRef {
    match &node.header {
        VizHeader::BftBlock(bft_block) => {
            if let Some(pow_block) = bft_block.block.headers.first() {
                ctx.find_bc_node_by_hash(&pow_block.hash())
            } else {
                None
            }
        }

        _ => None,
    }
}

enum NodeInit {
    Node {
        node: Node,
        needs_fixup: bool,
    },

    Dyn {
        parent: NodeRef, // TODO: do we need explicit edges?

        // data
        kind: NodeKind,
        text: String,
        id: NodeId,
        height: u32,
        header: VizHeader,
        difficulty: Option<CompactDifficulty>,
        txs_n: u32, // N.B. includes coinbase
        bc_block: Option<Arc<Block>>,

        is_real: bool,
    },

    BC {
        parent: NodeRef, // TODO: do we need explicit edges?
        hash: [u8; 32],
        height: u32,
        difficulty: Option<CompactDifficulty>,
        header: BlockHeader,
        bc_block: Option<Arc<Block>>,
        txs_n: u32, // N.B. includes coinbase
        is_real: bool,
    },

    BFT {
        parent: NodeRef, // TODO: do we need explicit edges?
        hash: [u8; 32],
        text: String,
        bft_block: BftBlockAndFatPointerToIt,
        height: Option<u32>, // if None, works out from parent
        is_real: bool,
    },
}

impl Node {
    fn circle(&self) -> Circle {
        Circle::new(self.pt.x, self.pt.y, self.rad)
    }

    fn id(&self) -> Option<usize> {
        match self.id {
            NodeId::Index(hash) => Some(hash),
            _ => None,
        }
    }

    fn hash(&self) -> Option<[u8; 32]> {
        match self.id {
            NodeId::Hash(hash) => Some(hash),
            _ => None,
        }
    }

    fn hash_string(&self) -> Option<String> {
        let _z = ZoneGuard::new("hash_string()");
        self.hash().map(|hash| BlockHash(hash).to_string())
    }
}

impl HasBlockHash for Node {
    fn get_hash(&self) -> Option<BlockHash> {
        if self.kind == NodeKind::BC {
            assert!(self.hash().is_some());
            self.hash().map(BlockHash)
        } else {
            None
        }
    }
}

// trait ByHandle<T, H> {
//     fn get_by_handle(&self, handle: H) -> Option<&T>
//     where
//         Self: std::marker::Sized;
// }

// impl ByHandle<Node, NodeRef> for [Node] {
//     fn get_by_handle(&self, handle: NodeRef) -> Option<&Node> {
//         if let Some(handle) = handle {
//             // TODO: generations
//             self.get(handle)
//         } else {
//             None
//         }
//     }
// }

fn find_bc_node_i_by_height(nodes: &[Node], height: BlockHeight) -> NodeRef {
    let _z = ZoneGuard::new("find_bc_node_i_by_height");
    nodes
        .iter()
        .position(|node| node.kind == NodeKind::BC && node.height == height.0)
        .map(|i| NodeHdl { idx: i as u32 })
}

fn find_bft_node_by_height(nodes: &[Node], height: u32) -> Option<&Node> {
    let _z = ZoneGuard::new("find_bft_node_by_height");
    nodes
        .iter()
        .find(|node| node.kind == NodeKind::BFT && node.height == height)
}

fn str_partition_at(string: &str, at: usize) -> (&str, &str) {
    (&string[..at], &string[at..])
}
#[derive(Debug)]
enum MouseDrag {
    Nil,
    Ui,
    World(Vec2), // start point (may need a different name?)
    Node {
        start_pt: Vec2,
        node: NodeRef,
        mouse_to_node: Vec2,
    },
}

#[derive(Debug, Clone)]
struct AccelEntry {
    nodes: Vec<NodeRef>,
}

/// (Spatial) Acceleration
#[derive(Debug, Clone)]
struct Accel {
    y_to_nodes: HashMap<i64, AccelEntry>,
}

const ACCEL_GRP_SIZE: f32 = 1620.;
// const ACCEL_GRP_SIZE : f32 = 220.;

struct VizConfig {
    test_bbox: bool,
    show_accel_areas: bool,
    show_bft_ui: bool,
    show_top_info: bool,
    show_mouse_info: bool,
    show_profiler: bool,
    show_bft_msgs: bool,
    pause_incoming_blocks: bool,
    node_load_kind: usize,
    new_node_ratio: f32,
    audio_on: bool,
    audio_volume: f32,
    draw_resultant_forces: bool,
    draw_component_forces: bool,
    do_force_links: bool,
    do_force_any: bool,
    do_force_edge: bool,
}

/// Common GUI state that may need to be passed around
#[derive(Debug)]
pub(crate) struct VizCtx {
    // h: BlockHeight,
    screen_o: Vec2,
    screen_vel: Vec2,
    fix_screen_o: Vec2,
    mouse_drag: MouseDrag,
    mouse_drag_d: Vec2,
    old_mouse_pt: Vec2,
    nodes: Vec<Node>,
    nodes_bbox: BBox,
    accel: Accel,

    bc_lo: NodeRef,
    bc_hi: NodeRef,
    bc_work_max: u128,
    missing_bc_parents: HashMap<[u8; 32], NodeRef>,
    bc_by_hash: HashMap<[u8; 32], NodeRef>, // ALT: unify BC/BFT maps, assuming hashes don't conflict

    bft_by_hash: HashMap<[u8; 32], NodeRef>, // ALT: unify BC/BFT maps, assuming hashes don't conflict
    bft_block_hi_i: usize,
    bft_last_added: NodeRef,
    bft_fake_id: usize,
}

impl VizCtx {
    fn get_node(&self, node_ref: NodeRef) -> Option<&Node> {
        if let Some(node_hdl) = node_ref {
            let i = node_hdl.idx as usize;
            if i < self.nodes.len() {
                if true {
                    // TODO: generation
                    return Some(&self.nodes[i]);
                }
            }
        }

        None
    }

    fn node(&mut self, node_ref: NodeRef) -> Option<&mut Node> {
        if let Some(node_hdl) = node_ref {
            let i = node_hdl.idx as usize;
            if i < self.nodes.len() {
                if true {
                    // TODO: generation
                    return Some(&mut self.nodes[i]);
                }
            }
        }

        None
    }

    fn node_ref(&self, idx: usize) -> NodeRef {
        if idx < self.nodes.len() {
            Some(NodeHdl { idx: idx as u32 })
        } else {
            None
        }
    }

    fn push_node(
        &mut self,
        config: &VizConfig,
        node: NodeInit,
        parent_hash: Option<[u8; 32]>,
    ) -> NodeRef {
        play_sound_once(config, Sound::NewNode);

        // TODO: could overlay internal circle/rings for shielded/transparent
        let (mut new_node, needs_fixup): (Node, bool) = match node {
            NodeInit::Node { node, needs_fixup } => (node, needs_fixup),

            NodeInit::Dyn {
                parent,
                kind,
                text,
                id,
                header,
                bc_block,
                height,
                difficulty,
                txs_n,
                is_real,
            } => {
                (
                    Node {
                        parent,
                        kind,
                        text,
                        id,
                        height, // TODO: this should be exclusively determined by parent for Dyn
                        header,
                        difficulty,
                        txs_n,
                        is_real,
                        bc_block,
                        rad: match kind {
                            NodeKind::BC => ((txs_n as f32).sqrt() * 5.).min(50.),
                            NodeKind::BFT => 10.,
                        },

                        pt: Vec2::_0,
                        vel: Vec2::_0,
                        acc: Vec2::_0,
                    },
                    true,
                )
            }

            NodeInit::BC {
                parent,
                hash,
                height,
                header,
                difficulty,
                bc_block,
                txs_n,
                is_real,
            } => {
                // sqrt(txs_n) for radius means that the *area* is proportional to txs_n
                let rad = ((txs_n as f32).sqrt() * 5.).min(50.);

                // DUP
                assert!(self
                    .node(parent)
                    .map_or(true, |parent| parent.height + 1 == height));

                (
                    Node {
                        parent,

                        kind: NodeKind::BC,
                        id: NodeId::Hash(hash),
                        height,
                        header: VizHeader::BlockHeader(header),
                        difficulty,
                        txs_n,
                        is_real,
                        bc_block,

                        text: "".to_string(),
                        rad,

                        pt: Vec2::_0,
                        vel: Vec2::_0,
                        acc: Vec2::_0,
                    },
                    true,
                )
            }

            NodeInit::BFT {
                parent,
                height,
                bft_block,
                hash,
                text,
                is_real,
            } => {
                let rad = 10.;
                // DUP
                let height = if let Some(height) = height {
                    assert!(self
                        .node(parent)
                        .map_or(true, |parent| parent.height + 1 == height));
                    height
                } else {
                    self.node(parent)
                        .expect("Need at least 1 of parent or height")
                        .height
                        + 1
                };

                (
                    Node {
                        parent,

                        id: NodeId::Hash(hash),
                        difficulty: None,
                        txs_n: 0,

                        kind: NodeKind::BFT,
                        height,
                        header: VizHeader::BftBlock(bft_block),
                        text,
                        bc_block: None,

                        is_real,

                        pt: vec2(100., 0.),
                        vel: Vec2::_0,
                        acc: Vec2::_0,
                        rad,
                    },
                    true,
                )
            }
        };

        let i = self.nodes.len();
        // NOTE: currently referencing OOB until this is added
        let node_ref = Some(NodeHdl { idx: i as u32 });

        if let Some(node_hash) = new_node.hash() {
            match new_node.kind {
                NodeKind::BC => self.bc_by_hash.insert(node_hash, node_ref),
                NodeKind::BFT => self.bft_by_hash.insert(node_hash, node_ref),
            };
        }

        let mut child_ref: NodeRef = None;
        if new_node.kind == NodeKind::BC {
            if let Some(hi_node) = self.get_node(self.bc_hi) {
                new_node.pt = hi_node.pt;
            }

            // find & link possible parent
            if let Some(parent_hash) = parent_hash {
                let parent_ref = self.find_bc_node_by_hash(&BlockHash(parent_hash));
                if let Some(parent) = self.node(parent_ref) {
                    assert!(new_node.parent.is_none() || new_node.parent == parent_ref);
                    assert!(
                        // NOTE(Sam): Spurius crash sometimes
                        parent.height + 1 == new_node.height,
                        "parent height: {}, new height: {}",
                        parent.height,
                        new_node.height
                    );

                    new_node.parent = parent_ref;
                } else if parent_hash != [0; 32] {
                    self.missing_bc_parents.insert(parent_hash, node_ref);
                }
            }

            // find & link possible child
            if let Some(node_hash) = new_node.hash() {
                if let Some(&child_ref) = self.missing_bc_parents.get(&node_hash) {
                    if let Some(child) = self.node(child_ref) {
                        new_node.pt = child.pt + vec2(0., child.rad + new_node.rad + 30.); // TODO: handle positioning when both parent & child are set

                        assert!(child.parent.is_none());
                        assert!(
                            child.height == new_node.height + 1,
                            "child height: {}, new height: {}",
                            child.height,
                            new_node.height
                        );
                        child.parent = node_ref;
                    }

                    self.missing_bc_parents.remove(&node_hash);
                }
            }
        }

        if needs_fixup {
            if let Some(parent) = self.get_node(new_node.parent) {
                new_node.pt = parent.pt;
                // new_node.vel = self.nodes[parent].vel;
                // new_node.vel = self.nodes[parent].vel;
            }

            let (rel_pt, dy) = match new_node.kind {
                NodeKind::BC => {
                    if let Some(parent) = self.get_node(new_node.parent) {
                        (
                            Some(parent.pt),
                            node_dy_from_work(&new_node, self.bc_work_max),
                        )
                    } else if let Some(child) = self.get_node(child_ref) {
                        (Some(child.pt), -node_dy_from_work(child, self.bc_work_max))
                    } else {
                        (None, 0.)
                    }
                }

                NodeKind::BFT => (
                    self.get_node(tfl_nominee_from_node(self, &new_node))
                        .map(|node| node.pt),
                    0.,
                ),
            };

            let target_y = if let Some(rel_pt) = rel_pt {
                rel_pt.y - dy
            } else {
                new_node.pt.y - 100.
            };

            new_node.pt.y = if new_node.parent.is_none() {
                target_y // init the first BFT node in the right place
            } else {
                new_node.pt.y.lerp(target_y, config.new_node_ratio)
            };

            if let Some(parent) = self.get_node(new_node.parent) {
                if new_node.pt.y > parent.pt.y {
                    // warn!("points have been spawned inverted");
                }
            }
        }

        match new_node.kind {
            NodeKind::BC => {
                if let Some(work) = new_node
                    .difficulty
                    .and_then(|difficulty| difficulty.to_work())
                {
                    self.bc_work_max = std::cmp::max(self.bc_work_max, work.as_u128());
                }

                if self
                    .get_node(self.bc_lo)
                    .map_or(true, |node| new_node.height < node.height)
                {
                    self.bc_lo = node_ref;
                }

                if self
                    .get_node(self.bc_hi)
                    .map_or(true, |node| new_node.height < node.height)
                {
                    self.bc_hi = node_ref;
                }
            }

            NodeKind::BFT => {}
        }

        let pos = new_node.pt;
        self.nodes.push(new_node);

        self.move_node_to(node_ref, pos);
        node_ref
    }

    fn push_bc_block(
        &mut self,
        config: &VizConfig,
        block: &Arc<Block>,
        height_hash: &(BlockHeight, BlockHash),
    ) {
        let _z = ZoneGuard::new("push BC block");

        if self.find_bc_node_by_hash(&height_hash.1).is_none() {
            // NOTE: ignore if we don't have block (header) data; we can add it later if we
            // have all the data then.
            self.push_node(
                &config,
                NodeInit::BC {
                    parent: None,

                    hash: height_hash.1 .0,
                    height: height_hash.0 .0,
                    header: *block.header,
                    difficulty: Some(block.header.difficulty_threshold),
                    txs_n: block.transactions.len() as u32,
                    is_real: true,
                    bc_block: Some(block.clone()),
                },
                Some(block.header.previous_block_hash.0),
            );
        }
    }

    fn clear_nodes(&mut self) {
        self.nodes.clear();
        (self.bc_lo, self.bc_hi) = (None, None);
        self.bc_work_max = 0;
        self.missing_bc_parents.clear();
        self.bft_block_hi_i = 0;
        self.bc_by_hash.clear();
        self.nodes_bbox = BBox::_0;
        self.accel.y_to_nodes.clear();
    }

    fn find_bc_node_by_hash(&self, hash: &BlockHash) -> NodeRef {
        let _z = ZoneGuard::new("find_bc_node_by_hash");
        *self.bc_by_hash.get(&hash.0).unwrap_or(&None)
    }

    fn find_bft_node_by_hash(&self, hash: &Blake3Hash) -> NodeRef {
        let _z = ZoneGuard::new("find_bft_node_by_hash");
        *self.bft_by_hash.get(&hash.0).unwrap_or(&None)
    }

    fn move_node_to(&mut self, node_ref: NodeRef, new_pos: Vec2) {
        let node = if let Some(node) = self.node(node_ref) {
            node
        } else {
            return;
        };
        let old_pos = node.pt;
        node.pt = new_pos;

        // find group
        let old_y = (old_pos.y * (1. / ACCEL_GRP_SIZE)).ceil() as i64;
        let new_y = (new_pos.y * (1. / ACCEL_GRP_SIZE)).ceil() as i64;

        // remove from old location
        if old_y != new_y {
            if let Some(accel) = self.accel.y_to_nodes.get_mut(&old_y) {
                let accel_i = accel.nodes.iter().position(|node| *node == node_ref);
                if let Some(accel_i) = accel_i {
                    accel.nodes.swap_remove(accel_i);
                }

                if accel.nodes.is_empty() {
                    self.accel.y_to_nodes.remove(&old_y);
                }
            }
        }

        // add to new location
        self.accel
            .y_to_nodes
            .entry(new_y)
            .and_modify(|accel| {
                if let None = accel.nodes.iter().position(|node| *node == node_ref) {
                    accel.nodes.push(node_ref);
                }
            })
            .or_insert(AccelEntry {
                nodes: vec![node_ref],
            });
    }
}

impl Default for VizCtx {
    fn default() -> Self {
        VizCtx {
            fix_screen_o: Vec2::_0,
            screen_o: Vec2::_0,
            screen_vel: Vec2::_0,
            mouse_drag: MouseDrag::Nil,
            mouse_drag_d: Vec2::_0,
            old_mouse_pt: Vec2::_0,
            nodes: Vec::with_capacity(512),
            nodes_bbox: BBox::_0,
            accel: Accel {
                y_to_nodes: HashMap::new(),
            },

            bc_lo: None,
            bc_hi: None,
            bc_work_max: 0,
            missing_bc_parents: HashMap::new(),
            bc_by_hash: HashMap::new(),
            bft_by_hash: HashMap::new(),

            bft_block_hi_i: 0,
            bft_last_added: None,
            bft_fake_id: !0,
        }
    }
}

fn sat_sub_2_sided(val: i32, d: u32) -> i32 {
    let diff: i32 = d.try_into().unwrap();
    if val >= diff || val < 0 {
        val - diff
    } else {
        0
    }
}

fn sat_add_2_sided(val: i32, d: u32) -> i32 {
    let diff: i32 = d.try_into().unwrap();
    if val <= -1 - diff || val > 0 {
        val + diff
    } else {
        -1
    }
}

fn draw_texture(tex: &Texture2D, pt: Vec2, col: color::Color) {
    texture::draw_texture(tex, pt.x, pt.y, col)
}
fn draw_line(pt0: Vec2, pt1: Vec2, stroke_thickness: f32, col: color::Color) {
    shapes::draw_line(pt0.x, pt0.y, pt1.x, pt1.y, stroke_thickness, col)
}
fn draw_horizontal_line(y: f32, stroke_thickness: f32, col: color::Color) {
    shapes::draw_line(0., y, window::screen_width(), y, stroke_thickness, col);
}
fn draw_vertical_line(x: f32, stroke_thickness: f32, col: color::Color) {
    shapes::draw_line(x, 0., x, window::screen_height(), stroke_thickness, col);
}
fn draw_rect(rect: Rect, col: color::Color) {
    shapes::draw_rectangle(rect.x, rect.y, rect.w, rect.h, col)
}
fn draw_rect_lines(rect: Rect, thick: f32, col: color::Color) {
    shapes::draw_rectangle_lines(rect.x, rect.y, rect.w, rect.h, thick, col)
}
fn draw_circle(circle: Circle, col: color::Color) {
    let sides_n = 30; // TODO: base on radius
    shapes::draw_poly(circle.x, circle.y, sides_n, circle.r, 0., col)
}
fn draw_circle_lines(circle: Circle, thick: f32, col: color::Color) {
    let sides_n = 30; // TODO: base on radius
    shapes::draw_arc(circle.x, circle.y, sides_n, circle.r, 0., thick, 360.0, col)
}
fn draw_ring(circle: Circle, thick: f32, thick_ratio: f32, col: color::Color) {
    let sides_n = 30; // TODO: base on radius
    let r = circle.r - thick_ratio * thick;
    shapes::draw_arc(circle.x, circle.y, sides_n, r, 0., thick, 360.0, col)
}

fn draw_arc(
    pt: Vec2,
    rad: f32,
    rot_deg: f32,
    arc_deg: f32,
    thick: f32,
    thick_ratio: f32,
    col: color::Color,
) {
    let sides_n = 30; // TODO: base on radius
    let r = rad - thick_ratio * thick;
    shapes::draw_arc(pt.x, pt.y, sides_n, r, rot_deg, thick, arc_deg, col)
}

fn draw_arrow(bgn_pt: Vec2, end_pt: Vec2, thick: f32, head_size: f32, col: color::Color) {
    let dir = (end_pt - bgn_pt).normalize_or_zero();
    let line_end_pt = end_pt - dir * head_size;
    let perp = dir.perp() * 0.5 * head_size;
    draw_line(bgn_pt, line_end_pt, thick, col);
    draw_triangle(end_pt, line_end_pt + perp, line_end_pt - perp, col);
}

fn draw_arrow_lines(bgn_pt: Vec2, end_pt: Vec2, thick: f32, head_size: f32, col: color::Color) {
    let dir = (end_pt - bgn_pt).normalize_or_zero();
    let line_end_pt = end_pt - dir * head_size;
    let perp = dir.perp() * 0.5 * head_size;
    draw_line(bgn_pt, end_pt, thick, col);
    draw_line(end_pt, line_end_pt + perp, thick, col);
    draw_line(end_pt, line_end_pt - perp, thick, col);
}

fn draw_x(pt: Vec2, rad: f32, thick: f32, col: color::Color) {
    let v = 0.5 * std::f32::consts::SQRT_2 * rad;
    draw_line(pt + vec2(-v, v), pt + vec2(v, -v), thick, col);
    draw_line(pt + vec2(v, v), pt + vec2(-v, -v), thick, col);
}

fn draw_crosshair(pt: Vec2, rad: f32, thick: f32, col: color::Color) {
    draw_line(pt - vec2(0., rad), pt + vec2(0., rad), thick, col);
    draw_line(pt - vec2(rad, 0.), pt + vec2(rad, 0.), thick, col);
}

fn draw_text(text: &str, pt: Vec2, font_size: f32, col: color::Color) -> TextDimensions {
    text::draw_text(text, pt.x, pt.y, font_size, col)
}
fn draw_multiline_text(
    text: &str,
    pt: Vec2,
    font_size: f32,
    line_distance_factor: Option<f32>,
    col: color::Color,
) {
    text::draw_multiline_text(text, pt.x, pt.y, font_size, line_distance_factor, col)
}

fn circles_closest_pts(a: Circle, b: Circle) -> (Vec2, Vec2) {
    (
        pt_on_circle_edge(a, b.point()),
        pt_on_circle_edge(b, a.point()),
    )
}

fn draw_arrow_between_circles(
    bgn_circle: Circle,
    end_circle: Circle,
    thick: f32,
    head_size: f32,
    col: color::Color,
) -> (Vec2, Vec2) {
    let arrow_pts = circles_closest_pts(bgn_circle, end_circle);
    draw_arrow(arrow_pts.0, arrow_pts.1, thick, head_size, col);
    arrow_pts
}

/// `align` {0..=1, 0..=1} determines which point on the text's bounding box will be placed at `pt`
/// - Bottom-left (normal text) is {0,0}
/// - Bottom-right (right-aligned) is {1,0}
/// - Centred in both dimensions is: {0.5, 0.5}
///
/// N.B. this is the based on the dimensions provided by the font, which don't always match up
/// with a minimal bounding box nor a visual proportional weighting.
fn get_text_align_pt_ex(text: &str, pt: Vec2, params: &TextParams, align: Vec2) -> Vec2 {
    let align = align.clamp(Vec2::_0, Vec2::_1);
    let dims = text::measure_text(text, params.font, params.font_size, params.font_scale);
    pt + vec2(-align.x * dims.width, align.y * dims.height)
}

fn get_text_align_pt(text: &str, pt: Vec2, font_size: f32, align: Vec2) -> Vec2 {
    get_text_align_pt_ex(
        text,
        pt,
        &TextParams {
            font_size: font_size as u16,
            font_scale: 1.,
            ..Default::default()
        },
        align,
    )
}

fn draw_text_align_ex(text: &str, pt: Vec2, params: TextParams, align: Vec2) -> TextDimensions {
    let new_pt = get_text_align_pt_ex(text, pt, &params, align);
    // bounding boxes:
    // shapes::draw_rectangle_lines(pt.x,     pt.y-dims.height,     dims.width, dims.height, 2., BLACK);
    // shapes::draw_rectangle_lines(new_pt.x, new_pt.y-dims.height, dims.width, dims.height, 2., YELLOW);
    text::draw_text_ex(text, new_pt.x, new_pt.y, params)
}

/// see [`draw_text_align_ex`]
fn draw_text_align(
    text: &str,
    pt: Vec2,
    font_size: f32,
    col: color::Color,
    align: Vec2,
) -> TextDimensions {
    draw_text_align_ex(
        text,
        pt,
        TextParams {
            font_size: font_size as u16,
            font_scale: 1.0,
            color: col,
            ..Default::default()
        },
        align,
    )
}

fn draw_text_right_align(
    text: &str,
    pt: Vec2,
    font_size: f32,
    col: color::Color,
    ch_w: f32,
) -> TextDimensions {
    draw_text(
        text,
        pt - vec2(ch_w * text.len() as f32, 0.),
        font_size,
        col,
    )
}

/// assumes point is outside circle
fn pt_on_circle_edge(c: Circle, pt: Vec2) -> Vec2 {
    c.point().move_towards(pt, c.r)
}

fn make_circle(pt: Vec2, rad: f32) -> Circle {
    Circle {
        x: pt.x,
        y: pt.y,
        r: rad,
    }
}

// This exists because the existing [`Circle::scale`] mutates in place
fn circle_scale(circle: Circle, scale: f32) -> Circle {
    Circle {
        x: circle.x,
        y: circle.y,
        r: circle.r * scale,
    }
}

const DT: f32 = 1. / 60.;
const INV_DT: f32 = 1. / DT;
const INV_DT_SQ: f32 = 1. / (DT * DT);

/// TODO: can we avoid the sqrt round trip by doing computations on vectors
///       directly instead of on distances?
/// Both stiff_coeff & damp_coeff should be in the range [0.,1.]
/// The safe upper limit for stability depends on the number of springs connected to a node:
/// C_max ~= 1/(springs_n + 1)
///
/// If you have 2 free-floating nodes applying force to each other, plug the `reduced_mass` in for
/// mass
fn spring_force(d_pos: f32, vel: f32, mass: f32, stiff_coeff: f32, damp_coeff: f32) -> f32 {
    let stiff_force = INV_DT_SQ * d_pos * stiff_coeff;
    let damp_force = INV_DT * vel * damp_coeff;
    let mut result = -(stiff_force + damp_force) * mass;
    result += 0.;
    result
}

/// Effective mass when 2 free floating particles are both applying force to each other
/// inv_mass = 1/mass; inv_mass == 0 implies one point is completely fixed (i.e. not free-floating)
fn reduced_mass(inv_mass_a: f32, inv_mass_b: f32) -> f32 {
    1. / (inv_mass_a + inv_mass_b)
}

fn ui_camera_window<F: FnOnce(&mut ui::Ui)>(
    id: ui::Id,
    camera: &Camera2D,
    world_pt: Vec2,
    size: Vec2,
    f: F,
) -> bool {
    root_ui().move_window(id, camera.world_to_screen(world_pt));
    root_ui().window(id, vec2(0., 0.), size, f)
}

fn ui_dynamic_window<F: FnOnce(&mut ui::Ui)>(
    id: ui::Id,
    screen_pt: Vec2,
    size: Vec2,
    f: F,
) -> bool {
    root_ui().move_window(id, screen_pt);
    root_ui().window(id, vec2(0., 0.), size, f)
}

fn hash_from_u64(v: u64) -> [u8; 32] {
    let mut hash = [0u8; 32];
    hash[..8].copy_from_slice(&v.to_le_bytes());
    hash
}

/// technically a line *segment*
fn closest_pt_on_line(line: (Vec2, Vec2), pt: Vec2) -> (Vec2, Vec2) {
    let bgn_to_end = line.1 - line.0;
    let bgn_to_pt = pt - line.0;
    let len = bgn_to_end.length();

    let t = bgn_to_pt.dot(bgn_to_end) / (len * len);
    let t_clamped = t.max(0.).min(1.);
    let norm = bgn_to_end.normalize_or(Vec2::_0);
    (line.0 + t_clamped * len * norm, norm)
}

fn checkbox(ui: &mut ui::Ui, id: ui::Id, label: &str, data: &mut bool) {
    let ch_w = ui.calc_size("#").x;
    widgets::Checkbox::new(hash!())
        .label(label)
        .pos(vec2(3. * ch_w, 0.))
        .ratio(0.)
        .ui(ui, data);
}

fn node_dy_from_work(node: &Node, bc_work_max: u128) -> f32 {
    node.difficulty
        .and_then(|difficulty| difficulty.to_work())
        .map_or(100., |work| {
            150. * work.as_u128() as f32 / bc_work_max as f32
        })
}

// naive lerp in existing color-space
fn color_lerp(a: color::Color, b: color::Color, t: f32) -> color::Color {
    color::Color {
        r: a.r.lerp(b.r, t),
        g: a.g.lerp(b.g, t),
        b: a.b.lerp(b.b, t),
        a: a.a.lerp(b.a, t),
    }
}

/// Viz implementation root
pub async fn viz_main(
    png: image::DynamicImage,
    tokio_root_thread_handle: Option<JoinHandle<()>>,
) -> Result<(), crate::service::TFLServiceError> {
    let mut ctx = VizCtx {
        old_mouse_pt: {
            let (x, y) = mouse_position();
            Vec2 { x, y }
        },
        ..VizCtx::default()
    };

    let bg_col = DARKBLUE;

    // wait for servicing thread to init
    let mut rot_deg = 0.;
    loop {
        // draw loading/splash screen
        let pt = vec2(0.5 * window::screen_width(), 0.5 * window::screen_height());

        window::clear_background(bg_col);
        let tex = Texture2D::from_rgba8(
            png.width().try_into().unwrap(),
            png.height().try_into().unwrap(),
            png.as_bytes(),
        );
        let tex_size = tex.size();
        draw_texture(&tex, pt - vec2(0.5 * tex_size.x, 1.2 * tex_size.y), WHITE);

        draw_text_align(
            "Waiting for zebra to start up...",
            pt,
            40.,
            WHITE,
            vec2(0.5, 0.5),
        );

        draw_arc(pt + vec2(0., 90.), 30., rot_deg, 60., 3., 0., WHITE);
        rot_deg += 360. / 1.25 * DT; // 1 rotation per 1.25 seconds

        if VIZ_G.lock().unwrap().is_some() {
            break;
        }
        window::next_frame().await;
    }

    let mut hover_circle_rad = 0.;
    let mut recent_hover_node_i: NodeRef = None;
    let mut old_hover_node_i: NodeRef = None;
    // we track this as you have to mouse down *and* up on the same node to count as clicking on it
    let mut mouse_dn_node_i: NodeRef = None;
    let mut click_node_i: NodeRef = None;
    let font_size = 30.;

    let base_style = root_ui()
        .style_builder()
        .font_size(font_size as u16)
        .build();
    let skin = ui::Skin {
        editbox_style: base_style.clone(),
        label_style: base_style.clone(),
        button_style: base_style.clone(),
        combobox_style: base_style.clone(),
        ..root_ui().default_skin()
    };
    root_ui().push_skin(&skin);

    let (mut bc_h_lo_prev, mut bc_h_hi_prev) = (None, None);
    let mut goto_str = String::new();
    let mut node_str = String::new();
    let mut target_bc_str = String::new();

    let mut edit_proposed_bft_string = String::new();
    let mut proposed_bft_string: Option<String> = None; // only for loop... TODO: rearrange

    let mut track_node_h: Option<i32> = None;
    let mut track_continuously: bool = true;
    let mut track_bft: bool = false;
    let mut rng = rand::rngs::StdRng::seed_from_u64(0);
    let mut new_h_rng: Option<(i32, i32)> = None;

    let mut tray_is_open = true;
    let mut tray_x = 0.;

    let mut dbg = VizDbg {
        nodes_forces: HashMap::new(),
    };

    let mut config = VizConfig {
        test_bbox: false,
        show_accel_areas: false,
        show_bft_ui: false,
        show_top_info: true,
        show_mouse_info: false,
        show_profiler: true,
        show_bft_msgs: true,
        pause_incoming_blocks: false,
        new_node_ratio: 0.9,
        node_load_kind: 0,
        audio_on: false,
        audio_volume: 0.6,
        draw_resultant_forces: false,
        draw_component_forces: false,
        do_force_links: true,
        do_force_any: true,
        do_force_edge: true,
    };

    let mut bft_msg_flags = 0;
    let mut bft_msg_vals = [0_u8; BFTMsgFlag::COUNT];

    let mut edit_tf = (Vec::<u8>::new(), Vec::<TFInstr>::new());

    init_audio(&config).await;

    loop {
        dbg.nodes_forces.clear();

        let ch_w = root_ui().calc_size("#").x; // only meaningful if monospace

        // TFL DATA ////////////////////////////////////////
        if let Some(ref thread_handle) = tokio_root_thread_handle {
            if thread_handle.is_finished() {
                break Ok(());
            }
        }

        // TODO: should we move/copy this to the end so that we can overlap frame rendering with
        // gathering data?
        let g = {
            let mut lock = VIZ_G.lock().unwrap();
            let g = lock.as_ref().unwrap().clone();

            // TODO: do outside mutex
            let bc_req_h: (i32, i32) = {
                // Hard requirements:
                // - when starting on mainnet, we want to be at the tip (!0/-1)
                // - if we're moving smoothly, we should add directly above or below the current
                //   lo/hi range to maintain a continuous chain
                // - handle being at the start of the chain
                // - handle being at the end of the chain
                // - handle the entire chain being smaller than the request range
                // Soft requirements:
                // - there should be no visible wait for loading new items on screen when scrolling
                // - minimize the number of repeated requests
                // - the request range shouldn't ping-pong between 2 values
                let h_rng = if let Some(new_h_rng) = new_h_rng {
                    new_h_rng
                } else {
                    g.bc_req_h
                };
                let (h_lo, h_hi) = abs_block_heights(h_rng, g.state.bc_tip);

                // TODO: track cached bc lo/hi and reference off that
                let mut bids_c = 0;
                let mut bids = [0u32; 2];

                let req_o = min(5, h_hi.0 - h_lo.0);

                if let (Some(on_screen_lo), Some(bc_lo)) = (bc_h_lo_prev, ctx.node(ctx.bc_lo)) {
                    if on_screen_lo <= bc_lo.height + req_o {
                        bids[bids_c] = bc_lo.height;
                        bids_c += 1;
                    }
                }
                if let (Some(on_screen_hi), Some(bc_hi)) = (bc_h_hi_prev, ctx.node(ctx.bc_hi)) {
                    if on_screen_hi + req_o >= bc_hi.height {
                        bids[bids_c] = bc_hi.height + VIZ_REQ_N;
                        bids_c += 1;
                    }
                }

                let mut new_hi = match bids_c {
                    1 => bids[0],
                    2 => (bids[0] + bids[1]) / 2,
                    _ => h_hi.0,
                } as i32;

                if let Some(tip) = g.state.bc_tip {
                    if new_hi + req_o as i32 >= tip.0 .0 as i32 {
                        new_hi = !0; // tip may have moved; track it
                    }
                };

                (sat_sub_2_sided(new_hi, VIZ_REQ_N), new_hi)
            };

            if bc_req_h != g.bc_req_h {
                // info!(
                //     "changing requested block range from {:?} to {:?}",
                //     g.bc_req_h, bc_req_h
                // );
            }

            lock.as_mut().unwrap().bc_req_h = bc_req_h;
            lock.as_mut().unwrap().proposed_bft_string = proposed_bft_string;
            lock.as_mut().unwrap().consumed = true;
            proposed_bft_string = None;
            new_h_rng = None;
            g
        };

        // Cache nodes
        // TODO: handle non-contiguous chunks
        if !config.pause_incoming_blocks {
            let _z = ZoneGuard::new("cache blocks");

            // TODO: safer access
            let is_new_bc_hi = ctx.node(ctx.bc_lo).map_or(false, |lo_node| {
                if let Some((lo_height, _)) = g.state.height_hashes.get(0) {
                    lo_node.height <= lo_height.0
                } else {
                    false
                }
            });

            if is_new_bc_hi {
                for (i, height_hash) in g.state.height_hashes.iter().enumerate() {
                    if let Some(block) = g.state.blocks[i].as_ref() {
                        ctx.push_bc_block(&config, &block, height_hash);
                    } else {
                        warn!(
                            "No data currently associated with PoW block {:?}",
                            height_hash.1
                        );
                    }
                }
            } else {
                for (i, height_hash) in g.state.height_hashes.iter().enumerate().rev() {
                    if let Some(block) = g.state.blocks[i].as_ref() {
                        ctx.push_bc_block(&config, &block, height_hash);
                    } else {
                        warn!(
                            "No data currently associated with PoW block {:?}",
                            height_hash.1
                        );
                    }
                }
            }

            bft_msg_flags |= g.state.bft_msg_flags;

            let blocks = &g.state.bft_blocks;
            for i in ctx.bft_block_hi_i..blocks.len() {
                let hash = blocks[i].blake3_hash();
                if ctx.find_bft_node_by_hash(&hash).is_none() {
                    let bft_block = blocks[i].clone();
                    if let Some(fat_ptr) = fat_pointer_to_block_at_height(blocks, &g.state.fat_pointer_to_bft_tip, (i+1) as u64) {
                        let bft_parent =
                            if bft_block.previous_block_fat_ptr == FatPointerToBftBlock::null() {
                                if i != 0 {
                                    error!(
                                        "block at height {} does not have a previous_block_hash",
                                        i + 1
                                    );
                                    assert!(false);
                                }
                                None
                            } else if let Some(bft_parent) = ctx.find_bft_node_by_hash(
                                &bft_block.previous_block_fat_ptr.points_at_block_hash(),
                            ) {
                                Some(bft_parent)
                            } else {
                                assert!(
                                    false,
                                    "couldn't find parent at hash {}",
                                    &bft_block.previous_block_fat_ptr.points_at_block_hash()
                                );
                                None
                            };

                        ctx.bft_last_added = ctx.push_node(
                            &config,
                            NodeInit::BFT {
                                // TODO: distance should be proportional to difficulty of newer block
                                parent: bft_parent,
                                is_real: true,

                                hash: hash.0,

                                bft_block: BftBlockAndFatPointerToIt {
                                    block: bft_block,
                                    fat_ptr,
                                },
                                text: "".to_string(),
                                height: bft_parent.map_or(Some(1), |_| None),
                            },
                            None,
                        );
                    } else {
                        error!("no matching fat pointer for BFT block {}", bft_block.blake3_hash());
                    }
                }
            }
            ctx.bft_block_hi_i = blocks.len();
        }

        let world_camera = Camera2D {
            target: ctx.screen_o,
            // this makes it so that when resizing the window, the centre of the screen stays there.
            offset: vec2(1. / window::screen_width(), 1. / window::screen_height()),
            zoom: vec2(
                1. / window::screen_width() * 2.,
                1. / window::screen_height() * 2.,
            ),
            ..Default::default()
        };

        let world_screen_size = world_camera
            .screen_to_world(vec2(window::screen_width(), window::screen_height()))
            - world_camera.screen_to_world(Vec2::_0);

        // INPUT ////////////////////////////////////////
        let mouse_pt = {
            let (x, y) = mouse_position();
            Vec2 { x, y }
        };
        let world_mouse_pt = world_camera.screen_to_world(mouse_pt);
        let old_world_mouse_pt = world_camera.screen_to_world(ctx.old_mouse_pt);
        let mouse_l_is_down = is_mouse_button_down(MouseButton::Left);
        let mouse_l_is_pressed = is_mouse_button_pressed(MouseButton::Left);
        let mouse_l_is_released = is_mouse_button_released(MouseButton::Left);
        let mouse_is_over_ui = root_ui().is_mouse_over(mouse_pt);
        let mouse_l_is_world_down = !mouse_is_over_ui && mouse_l_is_down;
        let mouse_l_is_world_pressed = !mouse_is_over_ui && mouse_l_is_pressed;
        let mouse_l_is_world_released = !mouse_is_over_ui && mouse_l_is_released;

        let mut mouse_was_node_drag = false; // @jank: shouldn't need extra state for this

        // NOTE: currently if the mouse is over UI we don't let it drag the world around.
        // This means that if the user starts clicking on a button and then changes their mind,
        // they can release it off the button to cancel the action. Otherwise the button gets
        // "stuck" to their mouse.
        // ALT: allow world dragging when mouse is over ui window chrome, but not interactive
        // elements.
        if mouse_l_is_pressed {
            ctx.mouse_drag = if mouse_is_over_ui {
                MouseDrag::Ui
            } else {
                root_ui().clear_input_focus();
                MouseDrag::World(mouse_pt)
            };
        } else {
            if mouse_l_is_released {
                ctx.fix_screen_o -= ctx.mouse_drag_d; // follow drag preview

                // used for momentum after letting go
                match ctx.mouse_drag {
                    MouseDrag::World(_) => ctx.screen_vel = mouse_pt - ctx.old_mouse_pt, // ALT: average of last few frames?
                    MouseDrag::Node { .. } => mouse_was_node_drag = true,
                    _ => {}
                }
                ctx.mouse_drag = MouseDrag::Nil;
            }
            ctx.mouse_drag_d = Vec2::_0;
        }

        if let MouseDrag::World(press_pt) = ctx.mouse_drag {
            ctx.mouse_drag_d = mouse_pt - press_pt;

            let old_hover_node = ctx.get_node(old_hover_node_i);
            if let Some(old_hover_node) = old_hover_node {
                if ctx.mouse_drag_d.length_squared() > 2. * 2. {
                    let start_pt = world_camera.screen_to_world(press_pt);
                    ctx.mouse_drag = MouseDrag::Node {
                        start_pt,
                        node: old_hover_node_i,
                        mouse_to_node: old_hover_node.pt - start_pt,
                    };
                }
            } else {
                ctx.screen_vel = mouse_pt - ctx.old_mouse_pt;
            }
            // window::clear_background(BLUE); // TODO: we may want a more subtle version of this
        } else {
            let (scroll_x, scroll_y) = mouse_wheel();
            // Potential per platform conditional compilation needed.
            ctx.screen_vel += vec2(8.0 * scroll_x, 8.0 * scroll_y);

            ctx.fix_screen_o -= ctx.screen_vel; // apply "momentum"
            ctx.screen_vel = ctx.screen_vel.lerp(Vec2::_0, 0.12); // apply friction
        }
        window::clear_background(bg_col);

        if is_key_down(KeyCode::Escape) {
            ctx.mouse_drag_d = Vec2::_0;
            ctx.mouse_drag = MouseDrag::Nil;
        }

        if is_key_down(KeyCode::LeftControl) && is_key_pressed(KeyCode::E) {
            // serialization::write_to_file_internal(
            //     "./zebra-crosslink/viz_state.json",
            //     &g.state,
            //     &ctx,
            //     g.params,
            // );
        }

        ctx.fix_screen_o = BBox::clamp(
            BBox::expand(ctx.nodes_bbox, 0.5 * world_screen_size),
            ctx.fix_screen_o,
        );
        ctx.screen_o = ctx.fix_screen_o - ctx.mouse_drag_d; // preview drag

        // WORLD SPACE DRAWING ////////////////////////////////////////
        set_camera(&world_camera); // NOTE: can use push/pop camera state if useful
        let world_bbox = BBox {
            min: world_camera.screen_to_world(Vec2::_0),
            max: world_camera
                .screen_to_world(vec2(window::screen_width(), window::screen_height())),
        };

        let world_bbox = if config.test_bbox {
            // test bounding box functionality by shrinking it on screen
            let t = 0.25;
            BBox {
                min: Vec2 {
                    x: world_bbox.min.x.lerp(world_bbox.max.x, t),
                    y: world_bbox.min.y.lerp(world_bbox.max.y, t),
                },
                max: Vec2 {
                    x: world_bbox.max.x.lerp(world_bbox.min.x, t),
                    y: world_bbox.max.y.lerp(world_bbox.min.y, t),
                },
            }
        } else {
            world_bbox
        };
        assert!(world_bbox.min.x < world_bbox.max.x);
        assert!(world_bbox.min.y < world_bbox.max.y);
        let world_rect = Rect::from(world_bbox);

        if config.test_bbox {
            draw_rect_lines(world_rect, 2., MAGENTA);
        }

        if config.show_accel_areas {
            let col = LIGHTGRAY;
            for (y_grp, accel) in &ctx.accel.y_to_nodes {
                let y = *y_grp as f32 * ACCEL_GRP_SIZE; // draw at top of section
                let ol = (
                    flt_max(world_bbox.min.y, y - ACCEL_GRP_SIZE),
                    flt_min(world_bbox.max.y, y),
                );
                if ol.0 < ol.1 {
                    let mut l = vec2(world_bbox.min.x, y);
                    let mut r = vec2(world_bbox.max.x, y);
                    draw_line(l, r, 1., col);
                    l.y -= ACCEL_GRP_SIZE;
                    r.y -= ACCEL_GRP_SIZE;
                    draw_line(l, r, 1., col);

                    let mut str = format!("y: {}, {} [ ", y, accel.nodes.len());
                    for node_ref in &accel.nodes {
                        let new_str = if let (Some(node_hdl), Some(node)) =
                            (node_ref, ctx.get_node(*node_ref))
                        {
                            &format!("{} (h: {:?}), ", node_hdl.idx, node.height)
                        } else {
                            "None, "
                        };
                        str.push_str(new_str);
                    }
                    str.push_str("]");

                    draw_text(&str, l + vec2(ch_w, ch_w), 14., col);
                }
            }
        }

        if dev(false) {
            ui_camera_window(
                hash!(),
                &world_camera,
                vec2(200., 20.),
                vec2(300., 200.),
                |ui| {
                    ui.label(
                        None,
                        if ui.is_mouse_over(mouse_pt) {
                            "over"
                        } else {
                            "not over"
                        },
                    );
                    ui.label(
                        None,
                        if ui.is_mouse_captured() {
                            "captured"
                        } else {
                            "not captured"
                        },
                    );
                    if ui.button(None, "Click") {
                        // root_ui().button(None, "Clicked");
                    }
                },
            );

            ui_camera_window(
                hash!(),
                &world_camera,
                vec2(350., 300.),
                vec2(300., 200.),
                |ui| {
                    ui.label(None, &format!("over: {}", ui.is_mouse_over(mouse_pt)));
                    if ui.button(None, "Click") {
                        // root_ui().button(None, "Clicked");
                    }
                },
            );
        }

        // DEBUG NODE/BFT INPUTS ////////////////////////////////////////////////////////////
        if config.show_bft_ui {
            let text_size = vec2(32. * ch_w, 1.2 * font_size);
            let bc_i_size = vec2(15. * ch_w, text_size.y);
            // TODO: is there a nicer way of sizing windows to multiple items?
            let text_wnd_size =
                text_size + vec2(bc_i_size.x + 1.5 * font_size, 6.) + vec2(0., 1.2 * font_size);
            ui_dynamic_window(
                hash!(),
                vec2(
                    0.5 * font_size,
                    window::screen_height() - (text_wnd_size.y + 0.5 * font_size),
                ),
                text_wnd_size,
                |ui| {
                    let mut enter_pressed = false;
                    enter_pressed |= widgets::Editbox::new(hash!(), text_size)
                        .multiline(false)
                        .ui(ui, &mut node_str)
                        && (is_key_pressed(KeyCode::Enter) || is_key_pressed(KeyCode::KpEnter));

                    ui.same_line(text_size.x + font_size);

                    enter_pressed |= widgets::Editbox::new(hash!(), bc_i_size)
                        .multiline(false)
                        .filter(&|ch| char::is_ascii_digit(&ch))
                        .ui(ui, &mut target_bc_str)
                        && (is_key_pressed(KeyCode::Enter) || is_key_pressed(KeyCode::KpEnter));

                    if enter_pressed {
                        let id = {
                            ctx.bft_fake_id -= 1;
                            ctx.bft_fake_id + 1
                        };

                        let bft_block = BftBlock {
                            version: 0,
                            height: 0,
                            previous_block_fat_ptr: FatPointerToBftBlock::null(),
                            finalization_candidate_height: 0,
                            headers: loop {
                                let bc: Option<u32> = target_bc_str.trim().parse().ok();
                                if bc.is_none() {
                                    break Vec::new();
                                }

                                let node = if let Some(node) = ctx.node(find_bc_node_i_by_height(
                                    &ctx.nodes,
                                    BlockHeight(bc.unwrap()),
                                )) {
                                    node
                                } else {
                                    break Vec::new();
                                };

                                break match node.header {
                                    VizHeader::BlockHeader(hdr) => vec![hdr],
                                    _ => Vec::new(),
                                };
                            },
                        };

                        ctx.bft_last_added = ctx.push_node(
                            &config,
                            NodeInit::BFT {
                                parent: ctx.bft_last_added,
                                is_real: false,

                                hash: bft_block.blake3_hash().0,

                                bft_block: BftBlockAndFatPointerToIt {
                                    block: bft_block,
                                    fat_ptr: FatPointerToBftBlock::null(),
                                },
                                text: node_str.clone(),
                                height: ctx.bft_last_added.map_or(Some(0), |_| None),
                            },
                            None,
                        );

                        node_str = "".to_string();
                        target_bc_str = "".to_string();
                    }

                    if widgets::Editbox::new(hash!(), vec2(32. * ch_w, font_size))
                        .multiline(false)
                        .ui(ui, &mut edit_proposed_bft_string)
                        && (is_key_pressed(KeyCode::Enter) || is_key_pressed(KeyCode::KpEnter))
                    {
                        proposed_bft_string = Some(edit_proposed_bft_string.clone())
                    }
                },
            );
        }

        // UI CONTROLS ////////////////////////////////////////////////////////////
        let track_button_txt = "Track height";
        let goto_button_txt = "Goto height";
        let controls_txt_size = vec2(12. * ch_w, font_size);
        let controls_wnd_size =
            controls_txt_size + vec2((track_button_txt.len() + 2) as f32 * ch_w, 2.2 * font_size);
        ui_dynamic_window(
            hash!(),
            vec2(
                window::screen_width() - (controls_wnd_size.x + 0.5 * font_size),
                window::screen_height() - (controls_wnd_size.y + 0.5 * font_size),
            ),
            controls_wnd_size,
            |ui| {
                let enter_pressed = widgets::Editbox::new(hash!(), controls_txt_size)
                    .multiline(false)
                    .filter(&|ch| char::is_ascii_digit(&ch) || ch == '-')
                    .ui(ui, &mut goto_str)
                    && (is_key_pressed(KeyCode::Enter) || is_key_pressed(KeyCode::KpEnter));

                ui.same_line(controls_txt_size.x + ch_w);

                if ui.button(
                    None,
                    if track_continuously {
                        track_button_txt
                    } else {
                        goto_button_txt
                    },
                ) || enter_pressed
                {
                    track_node_h = goto_str.trim().parse::<i32>().ok();
                }

                widgets::Checkbox::new(hash!())
                    .label("Track Continuously")
                    .ratio(0.12)
                    .ui(ui, &mut track_continuously);
                widgets::Checkbox::new(hash!())
                    .label("Target BFT Block")
                    .ratio(0.12)
                    .ui(ui, &mut track_bft);
            },
        );

        if let Some(h) = track_node_h {
            if track_bft {
                let h = h as isize;
                let abs_h: isize = if h < 0 {
                    g.state.bft_blocks.len() as isize + 1 + h
                } else {
                    h
                };

                let mut clear_bft_bc_h = None;
                if let Some(node) = find_bft_node_by_height(&ctx.nodes, abs_h as u32) {
                    let mut is_done = false;
                    if let Some(bft_block) = node.header.as_bft() {
                        if let Some(bc_hdr) = bft_block.block.headers.last() {
                            if ctx.find_bc_node_by_hash(&bc_hdr.hash()).is_none() {
                                clear_bft_bc_h = Some(
                                    bft_block.block.finalization_candidate_height
                                        + bft_block.block.headers.len() as u32
                                        - 1,
                                );
                                is_done = true;
                            }
                        }
                    }

                    if !is_done {
                        let d_y: f32 = node.pt.y - ctx.fix_screen_o.y;
                        ctx.fix_screen_o.y += 0.4 * d_y;
                        if !track_continuously && d_y.abs() < 1. {
                            track_node_h = None;
                        }
                    }
                } else {
                    println!("couldn't find node at {}", h);
                    track_node_h = None; // ALT: track indefinitely until it appears
                }

                if let Some(bft_bc_h) = clear_bft_bc_h {
                    ctx.clear_nodes();
                    let hi = i32::try_from(bft_bc_h + VIZ_REQ_N / 2).unwrap();
                    new_h_rng = Some((sat_sub_2_sided(hi, VIZ_REQ_N), hi));
                    // NOTE: leaves track_node_h as Some to be fine-tuned once the
                    // BC nodes are present
                }
            } else {
                let abs_h = abs_block_height(h, g.state.bc_tip);
                if let Some(node) = ctx.node(find_bc_node_i_by_height(&ctx.nodes, abs_h)) {
                    let d_y: f32 = node.pt.y - ctx.fix_screen_o.y;
                    ctx.fix_screen_o.y += 0.4 * d_y;
                    if !track_continuously && d_y.abs() < 1. {
                        track_node_h = None;
                    }
                } else if g.state.bc_tip.is_some() && abs_h.0 <= g.state.bc_tip.unwrap().0 .0 {
                    ctx.clear_nodes();
                    let hi = i32::try_from(abs_h.0 + VIZ_REQ_N / 2).unwrap();
                    new_h_rng = Some((sat_sub_2_sided(hi, VIZ_REQ_N), hi));
                } else {
                    println!("couldn't find node at {}", h);
                    track_node_h = None; // ALT: track indefinitely until it appears
                }
            }
        }

        // HANDLE NODE SELECTION ////////////////////////////////////////////////////////////
        let drag_node_ref: NodeRef = if let MouseDrag::Node {
            node: node_ref,
            start_pt,
            mouse_to_node,
        } = ctx.mouse_drag
        {
            if let Some(drag_node) = ctx.node(node_ref) {
                drag_node.vel = world_mouse_pt - old_world_mouse_pt;
                ctx.move_node_to(node_ref, world_mouse_pt + mouse_to_node);
                node_ref
            } else {
                None
            }
        } else {
            None
        };

        let hover_node_i: NodeRef = if let Some(drag_node_i) = drag_node_ref {
            drag_node_ref
        } else if mouse_is_over_ui {
            None
        } else {
            // Selection ring (behind node circle)
            let mut hover_node_i: NodeRef = None;
            for (i, node) in ctx.nodes.iter().enumerate() {
                let circle = node.circle();
                if circle.contains(&world_mouse_pt) {
                    hover_node_i = ctx.node_ref(i);
                    break;
                }
            }

            hover_node_i
        };

        let rad_mul = if let Some(node_i) = hover_node_i {
            recent_hover_node_i = hover_node_i;
            std::f32::consts::SQRT_2
        } else {
            0.9
        };

        if let Some(old_hover_node) = ctx.node(recent_hover_node_i) {
            let target_rad = old_hover_node.rad * rad_mul;
            hover_circle_rad = hover_circle_rad.lerp(target_rad, 0.1);
            if hover_circle_rad > old_hover_node.rad {
                let col = if mouse_l_is_world_down {
                    YELLOW
                } else {
                    SKYBLUE
                };
                draw_ring(
                    make_circle(old_hover_node.pt, hover_circle_rad),
                    2.,
                    1.,
                    col,
                );
            }
        }

        if old_hover_node_i != hover_node_i && hover_node_i.is_some() {
            play_sound_once(&config, Sound::HoverNode);
        }
        old_hover_node_i = hover_node_i;

        // TODO: this is lower precedence than inbuilt macroquad UI to allow for overlap
        // TODO: we're sort of duplicating handling for mouse clicks & drags; dedup
        if mouse_l_is_world_pressed {
            mouse_dn_node_i = hover_node_i;
        } else if mouse_l_is_world_released
            && hover_node_i == mouse_dn_node_i
            && !mouse_was_node_drag
        {
            let hover_node = ctx.get_node(hover_node_i);
            // node is clicked on
            if hover_node.is_some()
                && (is_key_down(KeyCode::LeftControl) || is_key_down(KeyCode::RightControl))
            {
                // create new node
                let hover_node = hover_node.unwrap();
                let kind = hover_node.kind;
                let height = hover_node.height + 1;
                let is_bft = kind == NodeKind::BFT;
                let (header, id, bc_block) = match hover_node.kind {
                    NodeKind::BC => {
                        let header = BlockHeader {
                            version: 4,
                            previous_block_hash: BlockHash(
                                hover_node.hash().expect("should have a hash"),
                            ),
                            merkle_root: zebra_chain::block::merkle::Root([0; 32]),
                            commitment_bytes: zebra_chain::fmt::HexDebug([0; 32]),
                            time: chrono::Utc::now(),
                            difficulty_threshold: INVALID_COMPACT_DIFFICULTY,
                            nonce: zebra_chain::fmt::HexDebug([0; 32]),
                            solution: zebra_chain::work::equihash::Solution::for_proposal(),
                        };
                        let id = NodeId::Hash(header.hash().0);
                        (VizHeader::BlockHeader(header), id, None)
                    }

                    NodeKind::BFT => {
                        let bft_block = BftBlock {
                            version: 0,
                            height: 0,
                            previous_block_fat_ptr: FatPointerToBftBlock::null(),
                            finalization_candidate_height: 0,
                            headers: Vec::new(),
                        };

                        let id = NodeId::Hash(bft_block.blake3_hash().0);
                        let bft_block_and_ptr = BftBlockAndFatPointerToIt {
                            block: bft_block,
                            fat_ptr: FatPointerToBftBlock::null(),
                        };
                        (VizHeader::BftBlock(bft_block_and_ptr), id, None)
                    }
                };

                let node_ref = ctx.push_node(
                    &config,
                    NodeInit::Dyn {
                        parent: hover_node_i,

                        kind,
                        height,
                        bc_block,

                        text: "".to_string(),
                        id,
                        is_real: false,
                        difficulty: None,
                        header,
                        txs_n: (kind == NodeKind::BC) as u32,
                    },
                    None,
                );

                if is_bft {
                    ctx.bft_last_added = node_ref;
                }
            } else {
                click_node_i = hover_node_i;
            }
        }

        // APPLY SPRING FORCES ////////////////////////////////////////////////////////////
        // TODO:
        // - parent-child nodes should be a certain *height* apart (x-distance unimportant)
        //   - TODO: is this a symmetrical/asymmetrical/one-way force? (e.g. both parent & child
        //     move or just child)
        // - cross-chain links aim for horizontal(?)
        // - all other nodes try to enforce a certain distance
        // - move perpendicularly/horizontally away from non-coincident edges (strength
        // inversely-proportional to edge length? - As if equivalent mass stretched out across line...)

        #[derive(PartialEq)]
        enum SpringMethod {
            Old,
            Coeff,
        }
        let spring_method = SpringMethod::Coeff;

        let min_grp = (world_bbox.min.y * (1. / ACCEL_GRP_SIZE)).ceil() as i64 - 1;
        let max_grp = (world_bbox.max.y * (1. / ACCEL_GRP_SIZE)).ceil() as i64 + 1;
        let mut on_screen_node_refs: Vec<NodeRef> = Vec::with_capacity(ctx.nodes.len());
        for grp in min_grp..=max_grp {
            if let Some(accel) = ctx.accel.y_to_nodes.get(&grp) {
                for node_ref in &accel.nodes {
                    if node_ref.is_some() {
                        on_screen_node_refs.push(*node_ref);
                    }
                }
            }
        }

        // calculate forces
        let spring_stiffness = 160.;
        for node_ref in &on_screen_node_refs {
            let node_ref = *node_ref;
            if node_ref == drag_node_ref {
                continue;
            }

            let mut offscreen_new_pt = None;
            let (a_pt, a_vel, a_vel_mag) = if let Some(node) = ctx.get_node(node_ref) {
                if node.kind == NodeKind::BFT {
                    if let Some(bft_block) = node.header.as_bft() {
                        if !bft_block.block.headers.is_empty() {
                            let hdr_lo = ctx
                                .find_bc_node_by_hash(&bft_block.block.headers.first().unwrap().hash());
                            let hdr_hi =
                                ctx.find_bc_node_by_hash(&bft_block.block.headers.last().unwrap().hash());
                            if hdr_lo.is_none() && hdr_hi.is_none() {
                                if let Some(bc_lo) = ctx.get_node(ctx.bc_lo) {
                                    let max_hdr_h = bft_block.block.finalization_candidate_height
                                        + bft_block.block.headers.len() as u32
                                        - 1;
                                    if max_hdr_h < bc_lo.height {
                                        offscreen_new_pt = Some(vec2(
                                            node.pt.x,
                                            node.pt.y.max(world_bbox.max.y + world_rect.h),
                                        ));
                                        // offscreen_new_pt = Some(vec2(node.pt.x, node.pt.y.max(bc_lo.pt.y + world_rect.h)));
                                    }
                                }

                                if let Some(bc_hi) = ctx.get_node(ctx.bc_hi) {
                                    let min_hdr_h = bft_block.block.finalization_candidate_height;
                                    if min_hdr_h > bc_hi.height {
                                        offscreen_new_pt = Some(vec2(
                                            node.pt.x,
                                            node.pt.y.min(world_bbox.min.y - world_rect.h),
                                        ));
                                        // offscreen_new_pt = Some(vec2(node.pt.x, node.pt.y.min(bc_hi.pt.y - world_rect.h)));
                                    }
                                }
                            }
                        }
                    }
                }
                (node.pt, node.vel, node.vel.length())
            } else {
                continue;
            };

            if let Some(new_pt) = offscreen_new_pt {
                // info!("move point offscreen: lo: {:?}, hi: {:?}: new: {}", ctx.get_node(ctx.bc_lo).and_then(|node| Some(node.pt.y)), ctx.get_node(ctx.bc_hi).and_then(|node| Some(node.pt.y)), new_pt);
                ctx.move_node_to(node_ref, new_pt);
                continue;
            }

            // apply friction
            {
                let node = ctx.node(node_ref).unwrap();
                let friction = -1. * a_vel;
                node.acc += friction;
                dbg.new_force(node_ref, friction);
            }

            // parent-child height/link height - O(n) //////////////////////////////

            let mut target_pt = a_pt; // default to applying no force
            let mut y_is_set = false;
            let mut y_counterpart = None;

            // match heights across links for BFT
            let a_link_ref = tfl_nominee_from_node(&ctx, ctx.get_node(node_ref).unwrap());
            if a_link_ref != drag_node_ref {
                if let Some(link) = ctx.node(a_link_ref) {
                    target_pt.y = link.pt.y;
                    y_counterpart = a_link_ref;
                    y_is_set = true;
                }
            }

            // align x, set parent distance for PoW work/as BFT fallback
            let a_parent = ctx.get_node(node_ref).unwrap().parent;
            if a_parent != drag_node_ref {
                if let Some(parent) = ctx.get_node(a_parent) {
                    target_pt.x = parent.pt.x;

                    if a_pt.y > parent.pt.y {
                        // warn!("nodes have become inverted");
                    }

                    if !y_is_set {
                        let intended_dy =
                            node_dy_from_work(ctx.get_node(node_ref).unwrap(), ctx.bc_work_max);
                        target_pt.y = parent.pt.y - intended_dy;
                        y_counterpart = a_parent;
                        y_is_set = true;
                    }
                }
            }

            if config.do_force_links {
                // add link/parent based forces
                // TODO: if the alignment force is ~proportional to the total amount of work
                // above the parent, this could make sure the best chain is the most linear
                let force = match spring_method {
                    SpringMethod::Old => {
                        let v = a_pt - target_pt;
                        -vec2(0.1 * spring_stiffness * v.x, 0.5 * spring_stiffness * v.y)
                    }

                    SpringMethod::Coeff => Vec2 {
                        x: spring_force(a_pt.x - target_pt.x, a_vel.x, 0.5, 0.0003, 0.1),
                        y: spring_force(a_pt.y - target_pt.y, a_vel.y, 0.5, 0.01, 0.2),
                    },
                };

                let node = ctx.node(node_ref).unwrap();
                node.acc += force;
                dbg.new_force(node_ref, force);
                if let Some(node) = ctx.node(y_counterpart) {
                    node.acc -= force;
                    dbg.new_force(y_counterpart, -force);
                }
            }

            // any-node/any-edge distance - O(n^2) //////////////////////////////
            // TODO: spatial partitioning
            for node_i2 in &on_screen_node_refs {
                let node_i2 = *node_i2;
                if node_i2 == drag_node_ref || node_i2 == node_ref {
                    continue;
                }

                let (b_pt, b_to_a, dist_sq, b_parent, b_circle) =
                    if let Some(node_2) = ctx.get_node(node_i2) {
                        let b_pt = node_2.pt;
                        let b_to_a = a_pt - b_pt;
                        let dist_sq = b_to_a.length_squared();
                        (b_pt, b_to_a, dist_sq, node_2.parent, node_2.circle())
                    } else {
                        continue;
                    };

                let target_dist = 75.;
                if config.do_force_any && dist_sq < (target_dist * target_dist) {
                    // fallback to push coincident nodes apart horizontally
                    let mut dir = b_to_a.normalize_or(vec2(1., 0.));
                    let node = ctx.get_node(node_ref).unwrap();
                    let node_2 = ctx.get_node(node_i2).unwrap();
                    if node.kind != node_2.kind {
                        let mul = if node.kind == NodeKind::BC { -1. } else { 1. };

                        dir.x = mul * dir.x.abs();
                    }
                    let target_pt = b_pt + dir * target_dist;
                    let v = a_pt - target_pt;
                    let force = match spring_method {
                        SpringMethod::Old => {
                            -vec2(1.5 * spring_stiffness * v.x, 1. * spring_stiffness * v.y)
                        }
                        // NOTE: 0.5 is the reduced mass for 2 nodes of mass 1
                        SpringMethod::Coeff => {
                            v.normalize_or(vec2(0., 0.))
                                * spring_force(v.length(), a_vel_mag, 0.5, 0.02, 0.3)
                        }
                    };

                    let node = ctx.node(node_ref).unwrap();
                    node.acc += force;

                    dbg.new_force(node_ref, force);
                }

                // apply forces perpendicular to edges
                if config.do_force_edge {
                    if b_parent == drag_node_ref || b_parent == node_ref {
                        continue;
                    }

                    let parent = if let Some(parent) = ctx.get_node(b_parent) {
                        parent
                    } else {
                        continue;
                    };

                    // the maths here can be simplified significantly if this is a perf hit
                    let edge = circles_closest_pts(b_circle, parent.circle());
                    let (pt, norm_line) = closest_pt_on_line(edge, a_pt);
                    let line_to_node = a_pt - pt;
                    let target_dist = 15.;

                    if pt != edge.0
                        && pt != edge.1
                        && line_to_node.length_squared() < (target_dist * target_dist)
                    {
                        let perp_line = norm_line.perp(); // NOTE: N/A to general capsule
                        let target_pt = if perp_line.dot(line_to_node) > 0. {
                            pt + target_dist * perp_line
                        } else {
                            pt - target_dist * perp_line
                        };

                        let m = reduced_mass(1. / 1., 1. / 2.);

                        let v = a_pt - target_pt;
                        let force = match spring_method {
                            SpringMethod::Old => {
                                -vec2(1.5 * spring_stiffness * v.x, m * spring_stiffness * v.y)
                            }
                            SpringMethod::Coeff => {
                                perp_line * spring_force(v.length(), a_vel_mag, m, 0.01, 0.001)
                            }
                        };

                        {
                            let node = ctx.node(node_ref).unwrap();
                            node.acc += force;
                            dbg.new_force(node_ref, force);
                        }
                        {
                            let node_2 = ctx.node(node_i2).unwrap();
                            node_2.acc -= force;
                            dbg.new_force(node_i2, force);
                        }
                        {
                            let parent = ctx.node(b_parent).unwrap();
                            parent.acc -= force;
                            dbg.new_force(b_parent, force);
                        }
                    }
                }
            }
        }

        if true {
            // apply forces
            for node_ref in &on_screen_node_refs {
                let new_pt = {
                    let node = ctx.node(*node_ref).unwrap();
                    node.vel = node.vel + node.acc * DT;
                    node.pt + node.vel * DT
                };
                ctx.move_node_to(*node_ref, new_pt);

                let node = ctx.node(*node_ref).unwrap();
                // NOTE: after moving; before resetting acc to 0
                if config.draw_resultant_forces {
                    if node.acc != Vec2::_0 {
                        draw_arrow_lines(node.pt, node.pt + node.acc, 1., 9., PURPLE);
                    }
                }

                match spring_method {
                    SpringMethod::Old => node.acc = -0.5 * spring_stiffness * node.vel, // TODO: or slight drag?
                    _ => node.acc = Vec2::_0,
                }
            }
        }

        // DRAW NODES & SELECTED-NODE UI ////////////////////////////////////////////////////////////
        let unique_chars_n = block_hash_unique_chars_n(&ctx.nodes);

        if let Some(click_node) = ctx.node(click_node_i) {
            let _z = ZoneGuard::new("click node UI");

            ui_camera_window(
                hash!(),
                &world_camera,
                vec2(click_node.pt.x - 350., click_node.pt.y),
                vec2(72. * ch_w, 200.),
                |ui| {
                    if let Some(hash_str) = click_node.hash_string() {
                        // draw emphasized/deemphasized hash string (unpleasant API!)
                        // TODO: different hash presentations?
                        let (remain_hash_str, unique_hash_str) =
                            str_partition_at(&hash_str, hash_str.len() - unique_chars_n);
                        ui.label(None, "Hash: ");
                        ui.push_skin(&ui::Skin {
                            label_style: ui
                                .style_builder()
                                .font_size(font_size as u16)
                                .text_color(GRAY)
                                .build(),
                            ..skin.clone()
                        });
                        ui.same_line(0.);
                        ui.label(None, remain_hash_str);
                        ui.pop_skin();

                        // NOTE: unfortunately this sometimes offsets the text!
                        ui.same_line(0.);
                        ui.label(None, unique_hash_str);
                    }

                    if click_node.kind == NodeKind::BFT || click_node.text.len() > 0 {
                        ui.input_text(hash!(), "", &mut click_node.text);
                    }

                    if click_node.txs_n > 0 {
                        ui.label(None, &format!("Transactions: {}", click_node.txs_n));
                    }

                    match &click_node.header {
                        VizHeader::None => {}
                        VizHeader::BlockHeader(hdr) => {}
                        VizHeader::BftBlock(bft_block) => {
                            ui.label(None, "PoW headers:");
                            for i in 0..bft_block.block.headers.len() {
                                let pow_hdr = &bft_block.block.headers[i];
                                ui.label(
                                    None,
                                    &format!(
                                        "  {} - {}",
                                        bft_block.block.finalization_candidate_height + i as u32,
                                        pow_hdr.hash()
                                    ),
                                );
                            }
                        }
                    }

                    if let Some(block) = &click_node.bc_block {
                        if ui.button(None, "Dump serialization") {
                            let file = std::fs::File::create("block.hex");
                            block.zcash_serialize(file.unwrap());
                            println!("dumped block.hex");
                        }
                    }
                },
            );
        }

        // ALT: EoA
        let (mut bc_h_lo, mut bc_h_hi): (Option<u32>, Option<u32>) = (None, None);
        let z_draw_nodes = begin_zone("draw nodes");
        for (i, node) in ctx.nodes.iter().enumerate() {
            // draw nodes that are on-screen
            let _z = ZoneGuard::new("draw node");

            assert!(!node.pt.x.is_nan());
            assert!(!node.pt.y.is_nan());
            assert!(!node.vel.x.is_nan());
            assert!(!node.vel.y.is_nan());
            assert!(!node.acc.x.is_nan());
            assert!(!node.acc.y.is_nan());

            ctx.nodes_bbox.update_union(BBox::from(node.pt));

            // NOTE: grows *upwards*
            let circle = node.circle();

            {
                // TODO: check line->screen intersections
                let _z = ZoneGuard::new("draw links");
                if let Some(parent) = ctx.get_node(node.parent) {
                    let line = draw_arrow_between_circles(circle, parent.circle(), 2., 9., GRAY);
                    let (pt, _) = closest_pt_on_line(line, world_mouse_pt);
                    if_dev(false, || draw_x(pt, 5., 2., MAGENTA));
                };
                if let Some(link) = if false {
                    ctx.get_node(tfl_nominee_from_node(&ctx, node))
                } else {
                    ctx.get_node(tfl_finalized_from_node(&ctx, node))
                } {
                    draw_arrow_between_circles(circle, link.circle(), 2., 9., PINK);
                }
            }

            if circle.overlaps_rect(&world_rect) {
                // node is on screen

                let is_final = if node.kind == NodeKind::BC {
                    bc_h_lo = Some(bc_h_lo.map_or(node.height, |h| min(h, node.height)));
                    bc_h_hi = Some(bc_h_hi.map_or(node.height, |h| max(h, node.height)));
                    if let Some((final_h, _)) = g.state.latest_final_block {
                        node.height <= final_h.0
                    } else {
                        false
                    }
                } else {
                    true
                };

                let col = if click_node_i.is_some() && i == click_node_i.unwrap().idx as usize {
                    RED
                } else if hover_node_i.is_some() && i == hover_node_i.unwrap().idx as usize {
                    if mouse_l_is_world_down {
                        YELLOW
                    } else {
                        SKYBLUE
                    }
                } else {
                    WHITE
                }; // TODO: depend on finality

                if is_final {
                    draw_circle(circle, col);
                } else {
                    draw_ring(circle, 3., 1., col);
                }

                let circle_text_o = circle.r + 10.;

                let z_hash_string = begin_zone("hash string");
                if let Some(hash_str) = node.hash_string() {
                    let (remain_hash_str, unique_hash_str) =
                        str_partition_at(&hash_str, hash_str.len() - unique_chars_n);

                    let pt = vec2(circle.x - circle_text_o, circle.y + 0.3 * font_size); // TODO: DPI?

                    let z_get_text_align_1 = begin_zone("get_text_align_1");
                    let text_dims = draw_text_right_align(
                        &format!("{} - {}", unique_hash_str, node.height),
                        pt,
                        font_size,
                        WHITE,
                        ch_w,
                    );
                    end_zone(z_get_text_align_1);
                    let z_get_text_align_2 = begin_zone("get_text_align_2");
                    draw_text_right_align(
                        remain_hash_str,
                        pt - vec2(text_dims.width, 0.),
                        font_size,
                        LIGHTGRAY,
                        ch_w,
                    );
                    end_zone(z_get_text_align_2);
                } else {
                    let pt = vec2(circle.x + circle_text_o, circle.y + 0.3 * font_size); // TODO: DPI?

                    let z_get_text_align_1 = begin_zone("get_text_align_1");
                    let text_dims = draw_text(&format!("{}", node.height), pt, font_size, WHITE);
                    end_zone(z_get_text_align_1);
                }
                end_zone(z_hash_string);

                let z_node_text = begin_zone("node text");
                if !node.text.is_empty() {
                    draw_text_align(
                        &format!("{} - {}", node.height, node.text),
                        vec2(circle.x + circle_text_o, circle.y),
                        font_size,
                        WHITE,
                        vec2(0., 0.5),
                    );
                }
                end_zone(z_node_text);
            }
        }
        end_zone(z_draw_nodes);

        if let Some(node) = ctx.get_node(hover_node_i) {
            if let Some(bft_block) = node.header.as_bft() {
                for i in 0..bft_block.block.headers.len() {
                    let link = if let Some(link) =
                        ctx.get_node(ctx.find_bc_node_by_hash(&bft_block.block.headers[i].hash()))
                    {
                        link
                    } else {
                        break;
                    };

                    if i == 0 {
                        draw_circle(link.circle(), PINK);
                    } else {
                        draw_ring(link.circle(), 3., 1., PINK);
                    }
                }
            }
        }

        if config.draw_component_forces {
            for (node_ref, forces) in dbg.nodes_forces.iter() {
                if let Some(node) = ctx.node(*node_ref) {
                    for force in forces {
                        if *force != Vec2::_0 {
                            draw_arrow_lines(node.pt, node.pt + *force * DT, 1., 9., ORANGE);
                        };
                    }
                }
            }
        }

        // SCREEN SPACE UI ////////////////////////////////////////
        set_default_camera();

        draw_horizontal_line(mouse_pt.y, 1., DARKGRAY);
        draw_vertical_line(mouse_pt.x, 1., DARKGRAY);

        // CONTROL TRAY
        {
            let tray_w = 32. * ch_w; // NOTE: below ~26*ch_w this starts clipping the checkbox
            let target_tray_x = if tray_is_open { tray_w } else { 0. };
            tray_x = tray_x.lerp(target_tray_x, 0.1);

            let tray_pt = vec2(tray_x, 0.5 * font_size);
            let tray_button_size = 1.2 * font_size;
            let tray_button_rect = Rect {
                x: tray_pt.x,
                y: tray_pt.y,
                w: tray_button_size,
                h: tray_button_size,
            };

            let is_hover = tray_button_rect.contains(mouse_pt);
            tray_is_open ^= is_hover && mouse_l_is_pressed;
            draw_rect(tray_button_rect, if is_hover { GRAY } else { LIGHTGRAY });
            draw_text(
                if tray_is_open { "<" } else { ">" },
                tray_pt + vec2(0.33 * font_size, 0.8 * font_size),
                font_size,
                WHITE,
            );

            ui_dynamic_window(
                hash!(),
                vec2(tray_x - tray_w, 0.),
                vec2(tray_w, window::screen_height()),
                |ui| {
                    checkbox(
                        ui,
                        hash!(),
                        "Pause incoming blocks",
                        &mut config.pause_incoming_blocks,
                    );
                    checkbox(ui, hash!(), "Test window bounds", &mut config.test_bbox);
                    checkbox(
                        ui,
                        hash!(),
                        "Show spatial acceleration",
                        &mut config.show_accel_areas,
                    );
                    checkbox(ui, hash!(), "Show BFT creation UI", &mut config.show_bft_ui);
                    checkbox(ui, hash!(), "Show top info", &mut config.show_top_info);
                    checkbox(ui, hash!(), "Show mouse info", &mut config.show_mouse_info);
                    checkbox(ui, hash!(), "Show profiler", &mut config.show_profiler);
                    checkbox(ui, hash!(), "Show BFT messages", &mut config.show_bft_msgs);
                    if !config.show_bft_msgs {
                        bft_msg_flags = 0; // prevent buildup
                    }

                    checkbox(
                        ui,
                        hash!(),
                        "Enable linked-node forces",
                        &mut config.do_force_links,
                    );
                    checkbox(
                        ui,
                        hash!(),
                        "Enable any-node forces",
                        &mut config.do_force_any,
                    );
                    checkbox(
                        ui,
                        hash!(),
                        "Enable edge-node forces",
                        &mut config.do_force_edge,
                    );
                    checkbox(
                        ui,
                        hash!(),
                        "Draw node forces",
                        &mut config.draw_resultant_forces,
                    );
                    checkbox(
                        ui,
                        hash!(),
                        "Draw component node forces",
                        &mut config.draw_component_forces,
                    );

                    ui.label(None, "Spawn spring/stable ratio");
                    ui.slider(hash!(), "", 0. ..1., &mut config.new_node_ratio);

                    #[cfg(feature = "audio")]
                    {
                        checkbox(ui, hash!(), "Audio enabled", &mut config.audio_on);
                        ui.label(None, "Audio volume");
                        ui.slider(hash!(), "", 0. ..1., &mut config.audio_volume);
                    }

                    if ui.button(None, "Clear all") {
                        ctx.clear_nodes();
                    }

                    let path: std::path::PathBuf = "blocks.zeccltf".into();
                    const NODE_LOAD_INSTRS: usize = 0;
                    const NODE_LOAD_VIZ: usize = 1;
                    const NODE_LOAD_ZEBRA: usize = 2;
                    const NODE_LOAD_STRS: [&str; 3] = {
                        let mut strs = [""; 3];
                        strs[NODE_LOAD_INSTRS] = "edit";
                        strs[NODE_LOAD_VIZ] = "visualizer";
                        strs[NODE_LOAD_ZEBRA] = "zebra";
                        strs
                    };
                    widgets::ComboBox::new(hash!(), &NODE_LOAD_STRS)
                        .label("Load to")
                        .ui(ui, &mut config.node_load_kind);

                    if ui.button(None, "Load from serialization") {
                        if let Ok((bytes, tf)) = TF::read_from_file(&path) {
                            // TODO: this needs an API pass
                            for instr_i in 0..tf.instrs.len() {
                                let instr = &tf.instrs[instr_i];
                                info!(
                                    "Loading instruction {} ({})",
                                    TFInstr::str_from_kind(instr.kind),
                                    instr.kind
                                );

                                match tf_read_instr(&bytes, instr) {
                                    Some(TestInstr::LoadPoW(block)) => {
                                        let block: Arc<Block> = Arc::new(block);

                                        // NOTE (perf): block.hash() immediately reserializes the block to
                                        // hash the canonical form...

                                        let height_hash = (
                                            block
                                                .coinbase_height()
                                                .expect("Block should have a valid height"),
                                            block.hash(),
                                        );

                                        info!(
                                            "Successfully loaded block at height {:?}, hash {}",
                                            height_hash.0, height_hash.1
                                        );

                                        match config.node_load_kind {
                                            NODE_LOAD_VIZ => {
                                                ctx.push_bc_block(&config, &block, &height_hash)
                                            }
                                            NODE_LOAD_ZEBRA => {
                                                let mut lock = G_FORCE_BLOCKS.lock().unwrap();
                                                let mut force_feed_blocks: &mut Vec<Arc<Block>> =
                                                    lock.as_mut();
                                                force_feed_blocks.push(block);
                                            }
                                            _ | NODE_LOAD_INSTRS => {}
                                        };
                                    }

                                    Some(TestInstr::LoadPoS(_)) => {
                                        todo!("LOAD_POS");
                                    }

                                    Some(TestInstr::SetParams(params)) => {
                                        debug_assert!(
                                            instr_i == 0,
                                            "should only be set at the beginning"
                                        );
                                        todo!("Actually set params");
                                    }

                                    Some(TestInstr::ExpectPoWChainLength(_)) => {
                                        todo!();
                                    }

                                    Some(TestInstr::ExpectPoSChainLength(_)) => {
                                        todo!();
                                    }

                                    None => {}
                                }
                            }

                            edit_tf = (bytes, tf.instrs);
                        }
                    }

                    if ui.button(None, "Serialize all") {
                        let mut tf = TF::new(g.params);

                        // NOTE: skipping PoW genesis
                        for node_i in 1..ctx.nodes.len() {
                            let node = &ctx.nodes[node_i];
                            if node.kind == NodeKind::BC && node.bc_block.is_some() {
                                tf.push_instr_serialize(
                                    TFInstr::LOAD_POW,
                                    node.bc_block.as_ref().unwrap(),
                                );
                            } else if node.kind == NodeKind::BFT && node.header.as_bft().is_some() {
                                tf.push_instr_serialize(
                                    TFInstr::LOAD_POS,
                                    *node.header.as_bft().as_ref().unwrap(),
                                );
                            }
                        }

                        // let file = std::fs::File::create("blocks.zeccltf");
                        // block.zcash_serialize(file.unwrap());
                        tf.write_to_file(&path);
                    }

                    widgets::Group::new(hash!(), vec2(tray_w - 5., tray_w)).ui(ui, |ui| {
                        for instr_i in 0..edit_tf.1.len() {
                            let instr = &edit_tf.1[instr_i];

                            match tf_read_instr(&edit_tf.0, instr) {
                                Some(TestInstr::LoadPoW(block)) => {
                                    ui.label(None, &format!("PoW block: {}", block.hash()));
                                }
                                _ => ui.label(None, TFInstr::str_from_kind(instr.kind)),
                            }
                        }
                    });
                },
            );
        }

        if config.show_bft_msgs {
            for variant in BFTMsgFlag::iter() {
                // animates up, stays lit for a bit, then animates down
                let i = variant as usize;
                if !config.pause_incoming_blocks {
                    let target_val = ((bft_msg_flags >> i) & 1) * 255; // number of frames each direction

                    if target_val > bft_msg_vals[i] as u64 {
                        bft_msg_vals[i] += 1;
                    } else if target_val < bft_msg_vals[i] as u64 {
                        bft_msg_vals[i] -= 1;
                    } else {
                        bft_msg_flags &= !(1 << i);
                    }
                }

                let t = min(bft_msg_vals[i], 30) as f32 / 30.;
                let col = color_lerp(DARKGREEN, GREEN, t);
                let w = 0.6 * font_size;
                let y_pad = 2.;
                let min_y = 150.;
                let y = min_y + i as f32 * (w + y_pad);
                let mut rect = Rect {
                    x: window::screen_width() - w,
                    y,
                    w,
                    h: w,
                };
                draw_rect(rect, col);

                rect.h += y_pad; // prevent gaps in hover target
                if rect.contains(mouse_pt) {
                    draw_text_right_align(
                        &format!("{:?}", variant),
                        vec2(rect.x - ch_w, rect.y + 0.9 * w),
                        font_size,
                        WHITE,
                        ch_w,
                    );
                }
            }
        }

        // VIZ DEBUG INFO ////////////////////
        if dev(config.show_top_info) {
            let dbg_str = format!(
                "{:2.3} ms\n\
                target: {}, offset: {}, zoom: {}\n\
                screen offset: {:8.3}, drag: {:7.3}, vel: {:7.3}\n\
                {} PoW blocks\n\
                Node height range: [{:?}, {:?}]\n\
                req: {:?} == {:?}\n\
                Proposed BFT: {:?}\n\
                Tracked node: {:?}\n\
                Final: {:?}\n\
                Tip: {:?}",
                time::get_frame_time() * 1000.,
                world_camera.target,
                world_camera.offset,
                world_camera.zoom,
                ctx.screen_o,
                ctx.mouse_drag_d,
                ctx.screen_vel,
                g.state.height_hashes.len(),
                bc_h_lo,
                bc_h_hi,
                g.bc_req_h,
                abs_block_heights(g.bc_req_h, g.state.bc_tip),
                g.state.internal_proposed_bft_string,
                track_node_h,
                g.state.latest_final_block,
                g.state.bc_tip,
            );
            draw_multiline_text(
                &dbg_str,
                vec2(0.5 * font_size, font_size),
                font_size,
                None,
                WHITE,
            );
        }

        if dev(config.show_mouse_info) {
            // draw mouse point's world location
            draw_multiline_text(
                &format!("{}\n{}\n{}", mouse_pt, world_mouse_pt, old_world_mouse_pt),
                mouse_pt + vec2(5., -5.),
                font_size,
                None,
                WHITE,
            );
        }

        if dev(config.show_profiler) {
            macroquad_profiler::profiler(macroquad_profiler::ProfilerParams {
                fps_counter_pos: vec2(window::screen_width() - 120., 10.),
            });
        }

        // TODO: if is_quit_requested() { send message for tokio to quit, then join }
        bc_h_lo_prev = bc_h_lo;
        bc_h_hi_prev = bc_h_hi;
        ctx.old_mouse_pt = mouse_pt;
        window::next_frame().await
    }
}

/// Sync vizualization entry point wrapper (has to take place on main thread as an OS requirement)
pub fn main(tokio_root_thread_handle: Option<JoinHandle<()>>) {
    let png_bytes = include_bytes!("../../book/theme/favicon.png");
    let png = image::load_from_memory_with_format(png_bytes, image::ImageFormat::Png).unwrap();

    let config = window::Conf {
        window_title: "Zcash blocks".to_owned(),
        fullscreen: false,
        window_width: 1200,
        window_height: 800,
        sample_count: 8,
        icon: Some({
            let icon16 = png.thumbnail_exact(16, 16);
            let icon32 = png.thumbnail_exact(32, 32);
            let icon64 = png.thumbnail_exact(64, 64);
            miniquad::conf::Icon {
                small: icon16.as_bytes().try_into().expect("correct size"),
                medium: icon32.as_bytes().try_into().expect("correct size"),
                big: icon64.as_bytes().try_into().expect("correct size"),
            }
        }),
        ..Default::default()
    };
    macroquad::Window::from_config(config, async {
        if let Err(err) = viz_main(png, tokio_root_thread_handle).await {
            macroquad::logging::error!("Error: {:?}", err);
        }
    });

    // tokio_root_thread_handle.join();
}

#[cfg(test)]
mod test {
    use super::*;

    #[test]
    fn test_sat_sub_2_sided_normal() {
        assert_eq!(sat_sub_2_sided(12, 6), 6);
    }
    #[test]
    fn test_sat_sub_2_sided_saturate_on_0() {
        assert_eq!(sat_sub_2_sided(3, 6), 0);
    }
    #[test]
    fn test_sat_sub_2_sided_negative() {
        assert_eq!(sat_sub_2_sided(-6, 3), -9);
    }

    #[test]
    fn test_sat_add_2_sided_normal() {
        assert_eq!(sat_add_2_sided(12, 6), 18);
    }
    #[test]
    fn test_sat_add_2_sided_saturate_on_neg1_exact() {
        assert_eq!(sat_add_2_sided(-3, 3), -1);
    }
    #[test]
    fn test_sat_add_2_sided_saturate_on_neg1() {
        assert_eq!(sat_add_2_sided(-3, 6), -1);
    }
    #[test]
    fn test_sat_add_2_sided_negative() {
        assert_eq!(sat_add_2_sided(-6, 3), -3);
    }
}<|MERGE_RESOLUTION|>--- conflicted
+++ resolved
@@ -723,11 +723,7 @@
         }
 
         let new_state = VizState {
-<<<<<<< HEAD
             latest_final_block: tfl_final_block_height_hash(&tfl_handle).await,
-=======
-            latest_final_block: tfl_final_block_height_hash(&tfl_handle.clone()).await,
->>>>>>> bf76370a
             bc_tip,
             height_hashes,
             blocks,
