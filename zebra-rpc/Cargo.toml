[package]
name = "zebra-rpc"
version = "1.0.0-beta.46"
authors = ["Zcash Foundation <zebra@zfnd.org>"]
description = "A Zebra JSON Remote Procedure Call (JSON-RPC) interface"
license = "MIT OR Apache-2.0"
repository = "https://github.com/ZcashFoundation/zebra"
edition = "2021"

readme = "../README.md"
homepage = "https://zfnd.org/zebra/"
# crates.io is limited to 5 keywords and categories
keywords = ["zebra", "zcash"]
# Must be one of <https://crates.io/category_slugs>
categories = [
    "asynchronous",
    "cryptography::cryptocurrencies",
    "encoding",
    "network-programming",
]

[features]

indexer-rpcs = [
    "tonic-build",
    "tonic",
    "tonic-reflection",
    "prost",
    "tokio-stream",
    "zebra-state/indexer"
]

# Production features that activate extra dependencies, or extra features in
# dependencies

# Experimental internal miner support
internal-miner = []

# Test-only features
proptest-impl = [
    "proptest",
    "zebra-consensus/proptest-impl",
    "zebra-state/proptest-impl",
    "zebra-network/proptest-impl",
    "zebra-chain/proptest-impl",
]

[dependencies]
chrono = { workspace = true, features = ["clock", "std"] }
futures = { workspace = true }

jsonrpsee = { workspace = true, features = ["server"] }
jsonrpsee-types = { workspace = true }
jsonrpsee-proc-macros = { workspace = true }
hyper = { workspace = true }
http-body-util = { workspace = true }
semver = { workspace = true }
serde_json = { workspace = true }
serde_with = { workspace = true, features = ["hex"] }
indexmap = { workspace = true, features = ["serde"] }

# RPC endpoint basic auth
base64 = { workspace = true }
rand = { workspace = true }

# Error handling
color-eyre = { workspace = true }

tokio = { workspace = true, features = ["time", "rt-multi-thread", "macros", "tracing"] }
tower = { workspace = true }

# indexer-rpcs dependencies
tonic = { workspace = true, optional = true }
tonic-reflection = { workspace = true, optional = true }
prost = { workspace = true, optional = true }
tokio-stream = { workspace = true, optional = true }

tracing = { workspace = true }

hex = { workspace = true, features = ["serde"] }
serde = { workspace = true, features = ["serde_derive"] }

# For the `stop` RPC method.
nix = { workspace = true, features = ["signal"] }

zcash_primitives = { workspace = true, features = ["transparent-inputs"] }
zcash_protocol.workspace = true

zcash_address = { workspace = true }

# Test-only feature proptest-impl
proptest = { workspace = true, optional = true }

zebra-chain = { path = "../zebra-chain", version = "1.0.0-beta.46", features = [
    "json-conversion",
] }
zebra-consensus = { path = "../zebra-consensus", version = "1.0.0-beta.46" }
zebra-network = { path = "../zebra-network", version = "1.0.0-beta.46" }
zebra-node-services = { path = "../zebra-node-services", version = "1.0.0-beta.46", features = [
    "rpc-client",
] }
<<<<<<< HEAD
zebra-script = { path = "../zebra-script", version = "1.0.0-beta.45" }
zebra-state = { path = "../zebra-state", version = "1.0.0-beta.45" }
zebra-crosslink = { path = "../zebra-crosslink", version = "1.0.0-beta.45" }
=======
zebra-script = { path = "../zebra-script", version = "1.0.0-beta.46" }
zebra-state = { path = "../zebra-state", version = "1.0.0-beta.46" }
>>>>>>> 89f82526

[build-dependencies]
tonic-build = { workspace = true, optional = true }

[dev-dependencies]
insta = { workspace = true, features = ["redactions", "json", "ron"] }

proptest = { workspace = true }

thiserror = { workspace = true }
tokio = { workspace = true, features = ["full", "tracing", "test-util"] }

zebra-chain = { path = "../zebra-chain", version = "1.0.0-beta.46", features = [
    "proptest-impl",
] }
zebra-consensus = { path = "../zebra-consensus", version = "1.0.0-beta.46", features = [
    "proptest-impl",
] }
zebra-network = { path = "../zebra-network", version = "1.0.0-beta.46", features = [
    "proptest-impl",
] }
zebra-state = { path = "../zebra-state", version = "1.0.0-beta.46", features = [
    "proptest-impl",
] }

zebra-test = { path = "../zebra-test", version = "1.0.0-beta.46" }<|MERGE_RESOLUTION|>--- conflicted
+++ resolved
@@ -99,14 +99,9 @@
 zebra-node-services = { path = "../zebra-node-services", version = "1.0.0-beta.46", features = [
     "rpc-client",
 ] }
-<<<<<<< HEAD
-zebra-script = { path = "../zebra-script", version = "1.0.0-beta.45" }
-zebra-state = { path = "../zebra-state", version = "1.0.0-beta.45" }
-zebra-crosslink = { path = "../zebra-crosslink", version = "1.0.0-beta.45" }
-=======
 zebra-script = { path = "../zebra-script", version = "1.0.0-beta.46" }
 zebra-state = { path = "../zebra-state", version = "1.0.0-beta.46" }
->>>>>>> 89f82526
+zebra-crosslink = { path = "../zebra-crosslink", version = "1.0.0-beta.46" }
 
 [build-dependencies]
 tonic-build = { workspace = true, optional = true }
