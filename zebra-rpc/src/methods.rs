//! Zebra supported RPC methods.
//!
//! Based on the [`zcashd` RPC methods](https://zcash.github.io/rpc/)
//! as used by `lightwalletd.`
//!
//! Some parts of the `zcashd` RPC documentation are outdated.
//! So this implementation follows the `zcashd` server and `lightwalletd` client implementations.

use std::{
    cmp,
    collections::{HashMap, HashSet},
    fmt,
    ops::RangeInclusive,
    sync::Arc,
    time::Duration,
};

use chrono::Utc;
use futures::{future::OptionFuture, stream::FuturesOrdered, StreamExt, TryFutureExt};
use hex::{FromHex, ToHex};
use hex_data::HexData;
use indexmap::IndexMap;
use jsonrpsee::core::{async_trait, RpcResult as Result};
use jsonrpsee_proc_macros::rpc;
use jsonrpsee_types::{ErrorCode, ErrorObject};
use tokio::{
    sync::{broadcast, watch},
    task::JoinHandle,
};
use tower::{Service, ServiceExt};
use tracing::Instrument;

use zcash_address::{unified::Encoding, TryFromAddress};
use zcash_primitives::consensus::Parameters;

use zebra_chain::{
    amount::{self, Amount, NonNegative},
    block::{self, Block, Commitment, Height, SerializedBlock, TryIntoHeight},
    chain_sync_status::ChainSyncStatus,
    chain_tip::{ChainTip, NetworkChainTipHeightEstimator},
    parameters::{
        subsidy::{FundingStreamReceiver, ParameterSubsidy},
        ConsensusBranchId, Network, NetworkUpgrade, POW_AVERAGING_WINDOW,
    },
    primitives,
    serialization::{ZcashDeserialize, ZcashDeserializeInto, ZcashSerialize},
    subtree::NoteCommitmentSubtreeIndex,
    transaction::{self, SerializedTransaction, Transaction, UnminedTx},
    transparent::{self, Address},
    work::{
        difficulty::{CompactDifficulty, ExpandedDifficulty, ParameterDifficulty, U256},
        equihash::Solution,
    },
};
<<<<<<< HEAD
use zebra_consensus::ParameterCheckpoint;
use zebra_crosslink::{
    service::{TFLServiceRequest, TFLServiceResponse},
    TFLBlockFinality, TFLRoster, TFLStaker,
=======
use zebra_consensus::{
    block_subsidy, funding_stream_address, funding_stream_values, miner_subsidy,
    ParameterCheckpoint, RouterError,
>>>>>>> 89f82526
};
use zebra_network::address_book_peers::AddressBookPeers;
use zebra_node_services::mempool;
use zebra_state::{
    HashOrHeight, OutputIndex, OutputLocation, ReadRequest, ReadResponse, TransactionLocation,
};

use crate::{
    config,
    methods::trees::{GetSubtrees, GetTreestate, SubtreeRpcData},
    queue::Queue,
    server::{
        self,
        error::{MapError, OkOrError},
    },
};

use types::{
    get_block_template::{
        self, constants::MEMPOOL_LONG_POLL_INTERVAL, proposal::proposal_block_from_template,
        GetBlockTemplate, GetBlockTemplateHandler, ZCASHD_FUNDING_STREAM_ORDER,
    },
    get_blockchain_info, get_mining_info,
    get_raw_mempool::{self, GetRawMempool},
    long_poll::LongPollInput,
    peer_info::PeerInfo,
    submit_block,
    subsidy::BlockSubsidy,
    transaction::TransactionObject,
    unified_address, validate_address, z_validate_address,
};

pub mod hex_data;
pub mod trees;
pub mod types;

#[cfg(test)]
mod tests;

#[rpc(server)]
/// RPC method signatures.
pub trait Rpc {
    /// Returns software information from the RPC server, as a [`GetInfo`] JSON struct.
    ///
    /// zcashd reference: [`getinfo`](https://zcash.github.io/rpc/getinfo.html)
    /// method: post
    /// tags: control
    ///
    /// # Notes
    ///
    /// [The zcashd reference](https://zcash.github.io/rpc/getinfo.html) might not show some fields
    /// in Zebra's [`GetInfo`]. Zebra uses the field names and formats from the
    /// [zcashd code](https://github.com/zcash/zcash/blob/v4.6.0-1/src/rpc/misc.cpp#L86-L87).
    ///
    /// Some fields from the zcashd reference are missing from Zebra's [`GetInfo`]. It only contains the fields
    /// [required for lightwalletd support.](https://github.com/zcash/lightwalletd/blob/v0.4.9/common/common.go#L91-L95)
    #[method(name = "getinfo")]
    async fn get_info(&self) -> Result<GetInfo>;

    /// Returns blockchain state information, as a [`GetBlockChainInfo`] JSON struct.
    ///
    /// zcashd reference: [`getblockchaininfo`](https://zcash.github.io/rpc/getblockchaininfo.html)
    /// method: post
    /// tags: blockchain
    ///
    /// # Notes
    ///
    /// Some fields from the zcashd reference are missing from Zebra's [`GetBlockChainInfo`]. It only contains the fields
    /// [required for lightwalletd support.](https://github.com/zcash/lightwalletd/blob/v0.4.9/common/common.go#L72-L89)
    #[method(name = "getblockchaininfo")]
    async fn get_blockchain_info(&self) -> Result<GetBlockChainInfo>;

    /// Returns the total balance of a provided `addresses` in an [`AddressBalance`] instance.
    ///
    /// zcashd reference: [`getaddressbalance`](https://zcash.github.io/rpc/getaddressbalance.html)
    /// method: post
    /// tags: address
    ///
    /// # Parameters
    ///
    /// - `address_strings`: (object, example={"addresses": ["tmYXBYJj1K7vhejSec5osXK2QsGa5MTisUQ"]}) A JSON map with a single entry
    ///     - `addresses`: (array of strings) A list of base-58 encoded addresses.
    ///
    /// # Notes
    ///
    /// zcashd also accepts a single string parameter instead of an array of strings, but Zebra
    /// doesn't because lightwalletd always calls this RPC with an array of addresses.
    ///
    /// zcashd also returns the total amount of Zatoshis received by the addresses, but Zebra
    /// doesn't because lightwalletd doesn't use that information.
    ///
    /// The RPC documentation says that the returned object has a string `balance` field, but
    /// zcashd actually [returns an
    /// integer](https://github.com/zcash/lightwalletd/blob/bdaac63f3ee0dbef62bde04f6817a9f90d483b00/common/common.go#L128-L130).
    #[method(name = "getaddressbalance")]
    async fn get_address_balance(&self, address_strings: AddressStrings) -> Result<AddressBalance>;

    /// Sends the raw bytes of a signed transaction to the local node's mempool, if the transaction is valid.
    /// Returns the [`SentTransactionHash`] for the transaction, as a JSON string.
    ///
    /// zcashd reference: [`sendrawtransaction`](https://zcash.github.io/rpc/sendrawtransaction.html)
    /// method: post
    /// tags: transaction
    ///
    /// # Parameters
    ///
    /// - `raw_transaction_hex`: (string, required, example="signedhex") The hex-encoded raw transaction bytes.
    /// - `allow_high_fees`: (bool, optional) A legacy parameter accepted by zcashd but ignored by Zebra.
    ///
    /// # Notes
    ///
    /// zcashd accepts an optional `allowhighfees` parameter. Zebra doesn't support this parameter,
    /// because lightwalletd doesn't use it.
    #[method(name = "sendrawtransaction")]
    async fn send_raw_transaction(
        &self,
        raw_transaction_hex: String,
        _allow_high_fees: Option<bool>,
    ) -> Result<SentTransactionHash>;

    /// Returns the requested block by hash or height, as a [`GetBlock`] JSON string.
    /// If the block is not in Zebra's state, returns
    /// [error code `-8`.](https://github.com/zcash/zcash/issues/5758) if a height was
    /// passed or -5 if a hash was passed.
    ///
    /// zcashd reference: [`getblock`](https://zcash.github.io/rpc/getblock.html)
    /// method: post
    /// tags: blockchain
    ///
    /// # Parameters
    ///
    /// - `hash_or_height`: (string, required, example="1") The hash or height for the block to be returned.
    /// - `verbosity`: (number, optional, default=1, example=1) 0 for hex encoded data, 1 for a json object, and 2 for json object with transaction data.
    ///
    /// # Notes
    ///
    /// The `size` field is only returned with verbosity=2.
    ///
    /// The undocumented `chainwork` field is not returned.
    #[method(name = "getblock")]
    async fn get_block(&self, hash_or_height: String, verbosity: Option<u8>) -> Result<GetBlock>;

    /// Placeholder function for checking whether the TFL has been activated.
    ///
    /// zcashd reference: none
    /// method: post
    /// tags: tfl
    ///
    /// ## Example Usage
    /// ```shell
    /// curl -X POST -H "Content-Type: application/json" -d \
    /// '{ "jsonrpc": "2.0", "method": "is_tfl_activated", "params": [], "id": 1 }' \
    /// http://127.0.0.1:8232
    /// ```
    /// *(The `address:port` matches the value in `zebrad.toml > [rpc] > listen_addr`)*
    #[method(name = "is_tfl_activated")]
    async fn is_tfl_activated(&self) -> Option<bool>;

    /// Placeholder function for getting finalizer roster.
    ///
    /// zcashd reference: none
    /// method: post
    /// tags: tfl
    ///
    /// ## Example Usage
    /// ```shell
    /// curl -X POST -H "Content-Type: application/json" -d \
    /// '{ "jsonrpc": "2.0", "method": "get_tfl_roster", "params": [], "id": 1 }' \
    /// http://127.0.0.1:8232
    /// ```
    /// *(The `address:port` matches the value in `zebrad.toml > [rpc] > listen_addr`)*
    #[method(name = "get_tfl_roster")]
    async fn get_tfl_roster(&self) -> Option<TFLRoster>;

    /// Placeholder function for updating stakers.
    /// Adds a new staker if the `id` is unique. Modifies an existing staker if the `id` maps to
    /// something already. If the new `stake` is 0, the staker is removed.
    ///
    /// zcashd reference: none
    /// method: post
    /// tags: tfl
    ///
    /// ## Example Usage
    /// ```bash
    /// curl -X POST -H "Content-Type: application/json" -d \
    /// '{ "jsonrpc": "2.0", "method": "update_tfl_staker", "params": [{ "id": 1234, "stake": 5678 }], "id": 1 }' \
    /// http://127.0.0.1:8232
    /// ```
    /// *(The `address:port` matches the value in `zebrad.toml > [rpc] > listen_addr`)*
    #[method(name = "update_tfl_staker")]
    async fn update_tfl_staker(&self, staker: TFLStaker);

    /// Placeholder function for getting actual final block.
    /// For the sake of testing, this currently treats pre-reorg block as final.
    ///
    /// zcashd reference: none
    /// method: post
    /// tags: tfl
    ///
    /// ## Example Usage
    /// ```bash
    /// curl -X POST -H "Content-Type: application/json" -d \
    /// '{ "jsonrpc": "2.0", "method": "get_tfl_final_block_hash", "params": [], "id": 1 }' \
    /// http://127.0.0.1:8232
    /// ```
    /// *(The `address:port` matches the value in `zebrad.toml > [rpc] > listen_addr`)*
    #[method(name = "get_tfl_final_block_hash")]
    async fn get_tfl_final_block_hash(&self) -> Option<GetBlockHash>;

    /// Placeholder function for getting actual final block hash & height.
    /// For the sake of testing, this currently treats pre-reorg block as final.
    ///
    /// zcashd reference: none
    /// method: post
    /// tags: tfl
    ///
    /// ## Example Usage
    /// ```bash
    /// curl -X POST -H "Content-Type: application/json" -d \
    /// '{ "jsonrpc": "2.0", "method": "get_tfl_final_block_height_and_hash", "params": [], "id": 1 }' \
    /// http://127.0.0.1:8232
    /// ```
    /// *(The `address:port` matches the value in `zebrad.toml > [rpc] > listen_addr`)*
    #[method(name = "get_tfl_final_block_height_and_hash")]
    async fn get_tfl_final_block_height_and_hash(&self) -> Option<GetBlockHeightAndHash>;

    /// Placeholder function for polling finality status of a specific block.
    /// (Uses [`GetBlockHash`] as a wrapper around [`block::Hash`] so that hashes can be passed as
    /// a string rather than an array in the json `params`.)
    ///
    /// zcashd reference: none
    /// method: post
    /// tags: tfl
    ///
    /// ## Example Usage
    /// ```bash
    /// curl -X POST -H "Content-Type: application/json" -d \
    /// '{ "jsonrpc": "2.0", "method": "get_tfl_block_finality_from_hash", "params": ["000000000ec8908cff52ae51841273e79f08d140b41ae4a4827575ed28b7b34a"], "id": 1 }' \
    /// http://127.0.0.1:8232
    /// ```
    /// *(The `address:port` matches the value in `zebrad.toml > [rpc] > listen_addr`)*
    #[method(name = "get_tfl_block_finality_from_hash")]
    async fn get_tfl_block_finality_from_hash(
        &self,
        hash: GetBlockHash,
    ) -> Option<TFLBlockFinality>;

    /// Placeholder function for polling finality status of a specific transaction.
    /// (Uses [`GetTxHash`] as a wrapper around [`transaction::Hash`] so that hashes can be passed as
    /// a string rather than an array in the json `params`.)
    ///
    /// zcashd reference: none
    /// method: post
    /// tags: tfl
    ///
    /// ## Example Usage
    /// ```bash
    /// curl -X POST -H "Content-Type: application/json" -d \
    /// '{ "jsonrpc": "2.0", "method": "get_tfl_tx_finality_from_hash", "params":
    /// ["8217e0aac8f864947eb120634cf4e6225609d4c9590ae79b72b5d3ab4c1035e0"], "id": 1 }' \
    /// http://127.0.0.1:823
    /// ```
    /// *(The `address:port` matches the value in `zebrad.toml > [rpc] > listen_addr`)*
    ///
    /// For experimenting, the [`getblock`](RpcServer::get_block) method's result includes transactions.
    #[method(name = "get_tfl_tx_finality_from_hash")]
    async fn get_tfl_tx_finality_from_hash(&self, hash: GetTxHash) -> Option<TFLBlockFinality>;

    /// Specify finalized block for testing
    /// TODO: Regtest mode only
    ///
    /// zcashd reference: none
    /// method: post
    /// tags: tfl
    ///
    /// ## Example Usage
    /// ```bash
    /// curl -X POST -H "Content-Type: application/json" -d \
    /// '{ "jsonrpc": "2.0", "method": "set_tfl_finality_by_hash", "params": ["000000000ec8908cff52ae51841273e79f08d140b41ae4a4827575ed28b7b34a"], "id": 1 }' \
    /// http://127.0.0.1:8232
    /// ```
    /// *(The `address:port` matches the value in `zebrad.toml > [rpc] > listen_addr`)*
    ///
    /// For experimenting, the [`getbestblockhash`](RpcServer::get_best_block_hash) method provides the tip, which won't yet be final.
    #[method(name = "set_tfl_finality_by_hash")]
    async fn set_tfl_finality_by_hash(&self, hash: GetBlockHash) -> Result<block::Height>;

    /// Placeholder function for subscribing to new final block changes.
    /// (JSON-RPC pub-sub not implemented, as that will be obviated my move to gRPC).
    ///
    /// zcashd reference: none
    /// method: ?
    /// tags: tfl
    ///
    /// ## Example Usage
    /// ```bash
    /// curl -X POST -H "Content-Type: application/json" -d \
    /// '{ "jsonrpc": "2.0", "method": "subscribe_tfl_new_final_block_hash", "params": [], "id": 1 }' \
    /// http://127.0.0.1:8232
    /// ```
    /// *(The `address:port` matches the value in `zebrad.toml > [rpc] > listen_addr`)*
    #[subscription(name = "subscribe_tfl_new_final_block_hash", item = String)]
    fn subscribe_tfl_new_final_block_hash(&self);

    /// Placeholder function for streaming new final block changes (for testing).
    /// (JSON-RPC pub-sub not implemented, as that will be obviated my move to gRPC).
    ///
    /// zcashd reference: none
    /// method: ?
    /// tags: tfl
    ///
    /// ## Example Usage
    /// ```bash
    /// curl -X POST -H "Content-Type: application/json" -d \
    /// '{ "jsonrpc": "2.0", "method": "stream_tfl_new_final_block_hash", "params": [], "id": 1 }' \
    /// http://127.0.0.1:8232
    /// ```
    /// *(The `address:port` matches the value in `zebrad.toml > [rpc] > listen_addr`)*
    #[method(name = "stream_tfl_new_final_block_hash")]
    async fn stream_tfl_new_final_block_hash(&self);

    /// Placeholder function for streaming new final transaction changes (for testing).
    /// (JSON-RPC pub-sub not implemented, as that will be obviated my move to gRPC).
    ///
    /// zcashd reference: none
    /// method: ?
    /// tags: tfl
    ///
    /// ## Example Usage
    /// ```bash
    /// curl -X POST -H "Content-Type: application/json" -d \
    /// '{ "jsonrpc": "2.0", "method": "stream_tfl_new_final_txs", "params": [], "id": 1 }' \
    /// http://127.0.0.1:8232
    /// ```
    /// *(The `address:port` matches the value in `zebrad.toml > [rpc] > listen_addr`)*
    #[method(name = "stream_tfl_new_final_txs")]
    async fn stream_tfl_new_final_txs(&self);

    /// Placeholder function for blocking until a particular block becomes final.
    ///
    /// zcashd reference: none
    /// method: ?
    /// tags: tfl
    ///
    /// ## Example Usage
    /// ```bash
    /// curl -X POST -H "Content-Type: application/json" -d \
    /// '{ "jsonrpc": "2.0", "method": "notify_tfl_block_becomes_final_by_hash", "params": ["000000000ec8908cff52ae51841273e79f08d140b41ae4a4827575ed28b7b34a"], "id": 1 }' \
    /// http://127.0.0.1:8232
    /// ```
    /// *(The `address:port` matches the value in `zebrad.toml > [rpc] > listen_addr`)*
    ///
    /// For experimenting, this is easiest to trigger by manually calling the
    /// [`set_tfl_finality_by_hash`](RpcServer::set_tfl_finality_by_hash) method from another terminal
    /// for the block hash passed here (e.g. the tip).
    #[method(name = "notify_tfl_block_becomes_final_by_hash")]
    async fn notify_tfl_block_becomes_final_by_hash(
        &self,
        hash: GetBlockHash,
    ) -> Option<TFLBlockFinality>;

    /// Placeholder function for blocking until a particular transaction becomes final.
    ///
    /// zcashd reference: none
    /// method: ?
    /// tags: tfl
    ///
    /// ## Example Usage
    /// ```bash
    /// curl -X POST -H "Content-Type: application/json" -d \
    /// '{ "jsonrpc": "2.0", "method": "notify_tfl_block_becomes_final_by_hash", "params": ["000000000ec8908cff52ae51841273e79f08d140b41ae4a4827575ed28b7b34a"], "id": 1 }' \
    /// http://127.0.0.1:8232
    /// ```
    /// *(The `address:port` matches the value in `zebrad.toml > [rpc] > listen_addr`)*
    ///
    /// For experimenting, the [`getblock`](RpcServer::get_block) method's result includes transactions.
    ///
    /// This is easiest to trigger by manually calling the [`set_tfl_finality_by_hash`](RpcServer::set_tfl_finality_by_hash)
    /// method from another terminal for the block that contains the transaction hash
    /// passed here (e.g. the tip).
    // TODO: "by_id"?
    #[method(name = "notify_tfl_tx_becomes_final_by_hash")]
    async fn notify_tfl_tx_becomes_final_by_hash(
        &self,
        hash: GetTxHash,
    ) -> Option<TFLBlockFinality>;

    /// Returns the requested block header by hash or height, as a [`GetBlockHeader`] JSON string.
    /// If the block is not in Zebra's state,
    /// returns [error code `-8`.](https://github.com/zcash/zcash/issues/5758)
    /// if a height was passed or -5 if a hash was passed.
    ///
    /// zcashd reference: [`getblockheader`](https://zcash.github.io/rpc/getblockheader.html)
    /// method: post
    /// tags: blockchain
    ///
    /// # Parameters
    ///
    /// - `hash_or_height`: (string, required, example="1") The hash or height for the block to be returned.
    /// - `verbose`: (bool, optional, default=false, example=true) false for hex encoded data, true for a json object
    ///
    /// # Notes
    ///
    /// The undocumented `chainwork` field is not returned.
    #[method(name = "getblockheader")]
    async fn get_block_header(
        &self,
        hash_or_height: String,
        verbose: Option<bool>,
    ) -> Result<GetBlockHeader>;

    /// Returns the hash of the current best blockchain tip block, as a [`GetBlockHash`] JSON string.
    ///
    /// zcashd reference: [`getbestblockhash`](https://zcash.github.io/rpc/getbestblockhash.html)
    /// method: post
    /// tags: blockchain
    #[method(name = "getbestblockhash")]
    fn get_best_block_hash(&self) -> Result<GetBlockHash>;

    /// Returns the height and hash of the current best blockchain tip block, as a [`GetBlockHeightAndHash`] JSON struct.
    ///
    /// zcashd reference: none
    /// method: post
    /// tags: blockchain
    #[method(name = "getbestblockheightandhash")]
    fn get_best_block_height_and_hash(&self) -> Result<GetBlockHeightAndHash>;

    /// Returns all transaction ids in the memory pool, as a JSON array.
    ///
    /// # Parameters
    ///
    /// - `verbose`: (boolean, optional, default=false) true for a json object, false for array of transaction ids.
    ///
    /// zcashd reference: [`getrawmempool`](https://zcash.github.io/rpc/getrawmempool.html)
    /// method: post
    /// tags: blockchain
    #[method(name = "getrawmempool")]
    async fn get_raw_mempool(&self, verbose: Option<bool>) -> Result<GetRawMempool>;

    /// Returns information about the given block's Sapling & Orchard tree state.
    ///
    /// zcashd reference: [`z_gettreestate`](https://zcash.github.io/rpc/z_gettreestate.html)
    /// method: post
    /// tags: blockchain
    ///
    /// # Parameters
    ///
    /// - `hash | height`: (string, required, example="00000000febc373a1da2bd9f887b105ad79ddc26ac26c2b28652d64e5207c5b5") The block hash or height.
    ///
    /// # Notes
    ///
    /// The zcashd doc reference above says that the parameter "`height` can be
    /// negative where -1 is the last known valid block". On the other hand,
    /// `lightwalletd` only uses positive heights, so Zebra does not support
    /// negative heights.
    #[method(name = "z_gettreestate")]
    async fn z_get_treestate(&self, hash_or_height: String) -> Result<GetTreestate>;

    /// Returns information about a range of Sapling or Orchard subtrees.
    ///
    /// zcashd reference: [`z_getsubtreesbyindex`](https://zcash.github.io/rpc/z_getsubtreesbyindex.html) - TODO: fix link
    /// method: post
    /// tags: blockchain
    ///
    /// # Parameters
    ///
    /// - `pool`: (string, required) The pool from which subtrees should be returned. Either "sapling" or "orchard".
    /// - `start_index`: (number, required) The index of the first 2^16-leaf subtree to return.
    /// - `limit`: (number, optional) The maximum number of subtree values to return.
    ///
    /// # Notes
    ///
    /// While Zebra is doing its initial subtree index rebuild, subtrees will become available
    /// starting at the chain tip. This RPC will return an empty list if the `start_index` subtree
    /// exists, but has not been rebuilt yet. This matches `zcashd`'s behaviour when subtrees aren't
    /// available yet. (But `zcashd` does its rebuild before syncing any blocks.)
    #[method(name = "z_getsubtreesbyindex")]
    async fn z_get_subtrees_by_index(
        &self,
        pool: String,
        start_index: NoteCommitmentSubtreeIndex,
        limit: Option<NoteCommitmentSubtreeIndex>,
    ) -> Result<GetSubtrees>;

    /// Returns the raw transaction data, as a [`GetRawTransaction`] JSON string or structure.
    ///
    /// zcashd reference: [`getrawtransaction`](https://zcash.github.io/rpc/getrawtransaction.html)
    /// method: post
    /// tags: transaction
    ///
    /// # Parameters
    ///
    /// - `txid`: (string, required, example="mytxid") The transaction ID of the transaction to be returned.
    /// - `verbose`: (number, optional, default=0, example=1) If 0, return a string of hex-encoded data, otherwise return a JSON object.
    ///
    /// # Notes
    ///
    /// We don't currently support the `blockhash` parameter since lightwalletd does not
    /// use it.
    ///
    /// In verbose mode, we only expose the `hex` and `height` fields since
    /// lightwalletd uses only those:
    /// <https://github.com/zcash/lightwalletd/blob/631bb16404e3d8b045e74a7c5489db626790b2f6/common/common.go#L119>
    #[method(name = "getrawtransaction")]
    async fn get_raw_transaction(
        &self,
        txid: String,
        verbose: Option<u8>,
    ) -> Result<GetRawTransaction>;

    /// Returns the transaction ids made by the provided transparent addresses.
    ///
    /// zcashd reference: [`getaddresstxids`](https://zcash.github.io/rpc/getaddresstxids.html)
    /// method: post
    /// tags: address
    ///
    /// # Parameters
    ///
    /// - `request`: (object, required, example={\"addresses\": [\"tmYXBYJj1K7vhejSec5osXK2QsGa5MTisUQ\"], \"start\": 1000, \"end\": 2000}) A struct with the following named fields:
    ///     - `addresses`: (json array of string, required) The addresses to get transactions from.
    ///     - `start`: (numeric, optional) The lower height to start looking for transactions (inclusive).
    ///     - `end`: (numeric, optional) The top height to stop looking for transactions (inclusive).
    ///
    /// # Notes
    ///
    /// Only the multi-argument format is used by lightwalletd and this is what we currently support:
    /// <https://github.com/zcash/lightwalletd/blob/631bb16404e3d8b045e74a7c5489db626790b2f6/common/common.go#L97-L102>
    #[method(name = "getaddresstxids")]
    async fn get_address_tx_ids(&self, request: GetAddressTxIdsRequest) -> Result<Vec<String>>;

    /// Returns all unspent outputs for a list of addresses.
    ///
    /// zcashd reference: [`getaddressutxos`](https://zcash.github.io/rpc/getaddressutxos.html)
    /// method: post
    /// tags: address
    ///
    /// # Parameters
    ///
    /// - `addresses`: (array, required, example={\"addresses\": [\"tmYXBYJj1K7vhejSec5osXK2QsGa5MTisUQ\"]}) The addresses to get outputs from.
    ///
    /// # Notes
    ///
    /// lightwalletd always uses the multi-address request, without chaininfo:
    /// <https://github.com/zcash/lightwalletd/blob/master/frontend/service.go#L402>
    #[method(name = "getaddressutxos")]
    async fn get_address_utxos(
        &self,
        address_strings: AddressStrings,
    ) -> Result<Vec<GetAddressUtxos>>;

    /// Stop the running zebrad process.
    ///
    /// # Notes
    ///
    /// - Works for non windows targets only.
    /// - Works only if the network of the running zebrad process is `Regtest`.
    ///
    /// zcashd reference: [`stop`](https://zcash.github.io/rpc/stop.html)
    /// method: post
    /// tags: control
    #[method(name = "stop")]
    fn stop(&self) -> Result<String>;

    /// Returns the height of the most recent block in the best valid block chain (equivalently,
    /// the number of blocks in this chain excluding the genesis block).
    ///
    /// zcashd reference: [`getblockcount`](https://zcash.github.io/rpc/getblockcount.html)
    /// method: post
    /// tags: blockchain
    #[method(name = "getblockcount")]
    fn get_block_count(&self) -> Result<u32>;

    /// Returns the hash of the block of a given height iff the index argument correspond
    /// to a block in the best chain.
    ///
    /// zcashd reference: [`getblockhash`](https://zcash-rpc.github.io/getblockhash.html)
    /// method: post
    /// tags: blockchain
    ///
    /// # Parameters
    ///
    /// - `index`: (numeric, required, example=1) The block index.
    ///
    /// # Notes
    ///
    /// - If `index` is positive then index = block height.
    /// - If `index` is negative then -1 is the last known valid block.
    #[method(name = "getblockhash")]
    async fn get_block_hash(&self, index: i32) -> Result<GetBlockHash>;

    /// Returns a block template for mining new Zcash blocks.
    ///
    /// # Parameters
    ///
    /// - `jsonrequestobject`: (string, optional) A JSON object containing arguments.
    ///
    /// zcashd reference: [`getblocktemplate`](https://zcash-rpc.github.io/getblocktemplate.html)
    /// method: post
    /// tags: mining
    ///
    /// # Notes
    ///
    /// Arguments to this RPC are currently ignored.
    /// Long polling, block proposals, server lists, and work IDs are not supported.
    ///
    /// Miners can make arbitrary changes to blocks, as long as:
    /// - the data sent to `submitblock` is a valid Zcash block, and
    /// - the parent block is a valid block that Zebra already has, or will receive soon.
    ///
    /// Zebra verifies blocks in parallel, and keeps recent chains in parallel,
    /// so moving between chains and forking chains is very cheap.
    #[method(name = "getblocktemplate")]
    async fn get_block_template(
        &self,
        parameters: Option<get_block_template::parameters::JsonParameters>,
    ) -> Result<get_block_template::Response>;

    /// Submits block to the node to be validated and committed.
    /// Returns the [`submit_block::Response`] for the operation, as a JSON string.
    ///
    /// zcashd reference: [`submitblock`](https://zcash.github.io/rpc/submitblock.html)
    /// method: post
    /// tags: mining
    ///
    /// # Parameters
    ///
    /// - `hexdata`: (string, required)
    /// - `jsonparametersobject`: (string, optional) - currently ignored
    ///
    /// # Notes
    ///
    ///  - `jsonparametersobject` holds a single field, workid, that must be included in submissions if provided by the server.
    #[method(name = "submitblock")]
    async fn submit_block(
        &self,
        hex_data: HexData,
        _parameters: Option<submit_block::JsonParameters>,
    ) -> Result<submit_block::Response>;

    /// Returns mining-related information.
    ///
    /// zcashd reference: [`getmininginfo`](https://zcash.github.io/rpc/getmininginfo.html)
    /// method: post
    /// tags: mining
    #[method(name = "getmininginfo")]
    async fn get_mining_info(&self) -> Result<get_mining_info::Response>;

    /// Returns the estimated network solutions per second based on the last `num_blocks` before
    /// `height`.
    ///
    /// If `num_blocks` is not supplied, uses 120 blocks. If it is 0 or -1, uses the difficulty
    /// averaging window.
    /// If `height` is not supplied or is -1, uses the tip height.
    ///
    /// zcashd reference: [`getnetworksolps`](https://zcash.github.io/rpc/getnetworksolps.html)
    /// method: post
    /// tags: mining
    #[method(name = "getnetworksolps")]
    async fn get_network_sol_ps(&self, num_blocks: Option<i32>, height: Option<i32>)
        -> Result<u64>;

    /// Returns the estimated network solutions per second based on the last `num_blocks` before
    /// `height`.
    ///
    /// This method name is deprecated, use [`getnetworksolps`](Self::get_network_sol_ps) instead.
    /// See that method for details.
    ///
    /// zcashd reference: [`getnetworkhashps`](https://zcash.github.io/rpc/getnetworkhashps.html)
    /// method: post
    /// tags: mining
    #[method(name = "getnetworkhashps")]
    async fn get_network_hash_ps(
        &self,
        num_blocks: Option<i32>,
        height: Option<i32>,
    ) -> Result<u64> {
        self.get_network_sol_ps(num_blocks, height).await
    }

    /// Returns data about each connected network node.
    ///
    /// zcashd reference: [`getpeerinfo`](https://zcash.github.io/rpc/getpeerinfo.html)
    /// method: post
    /// tags: network
    #[method(name = "getpeerinfo")]
    async fn get_peer_info(&self) -> Result<Vec<PeerInfo>>;

    /// Checks if a zcash address is valid.
    /// Returns information about the given address if valid.
    ///
    /// zcashd reference: [`validateaddress`](https://zcash.github.io/rpc/validateaddress.html)
    /// method: post
    /// tags: util
    ///
    /// # Parameters
    ///
    /// - `address`: (string, required) The zcash address to validate.
    #[method(name = "validateaddress")]
    async fn validate_address(&self, address: String) -> Result<validate_address::Response>;

    /// Checks if a zcash address is valid.
    /// Returns information about the given address if valid.
    ///
    /// zcashd reference: [`z_validateaddress`](https://zcash.github.io/rpc/z_validateaddress.html)
    /// method: post
    /// tags: util
    ///
    /// # Parameters
    ///
    /// - `address`: (string, required) The zcash address to validate.
    ///
    /// # Notes
    ///
    /// - No notes
    #[method(name = "z_validateaddress")]
    async fn z_validate_address(&self, address: String) -> Result<z_validate_address::Response>;

    /// Returns the block subsidy reward of the block at `height`, taking into account the mining slow start.
    /// Returns an error if `height` is less than the height of the first halving for the current network.
    ///
    /// zcashd reference: [`getblocksubsidy`](https://zcash.github.io/rpc/getblocksubsidy.html)
    /// method: post
    /// tags: mining
    ///
    /// # Parameters
    ///
    /// - `height`: (numeric, optional, example=1) Can be any valid current or future height.
    ///
    /// # Notes
    ///
    /// If `height` is not supplied, uses the tip height.
    #[method(name = "getblocksubsidy")]
    async fn get_block_subsidy(&self, height: Option<u32>) -> Result<BlockSubsidy>;

    /// Returns the proof-of-work difficulty as a multiple of the minimum difficulty.
    ///
    /// zcashd reference: [`getdifficulty`](https://zcash.github.io/rpc/getdifficulty.html)
    /// method: post
    /// tags: blockchain
    #[method(name = "getdifficulty")]
    async fn get_difficulty(&self) -> Result<f64>;

    /// Returns the list of individual payment addresses given a unified address.
    ///
    /// zcashd reference: [`z_listunifiedreceivers`](https://zcash.github.io/rpc/z_listunifiedreceivers.html)
    /// method: post
    /// tags: wallet
    ///
    /// # Parameters
    ///
    /// - `address`: (string, required) The zcash unified address to get the list from.
    ///
    /// # Notes
    ///
    /// - No notes
    #[method(name = "z_listunifiedreceivers")]
    async fn z_list_unified_receivers(&self, address: String) -> Result<unified_address::Response>;

    #[method(name = "generate")]
    /// Mine blocks immediately. Returns the block hashes of the generated blocks.
    ///
    /// # Parameters
    ///
    /// - `num_blocks`: (numeric, required, example=1) Number of blocks to be generated.
    ///
    /// # Notes
    ///
    /// Only works if the network of the running zebrad process is `Regtest`.
    ///
    /// zcashd reference: [`generate`](https://zcash.github.io/rpc/generate.html)
    /// method: post
    /// tags: generating
    async fn generate(&self, num_blocks: u32) -> Result<Vec<GetBlockHash>>;
}

/// RPC method implementations.
#[derive(Clone)]
<<<<<<< HEAD
pub struct RpcImpl<Mempool, TFLService, State, Tip, AddressBook>
=======
pub struct RpcImpl<Mempool, State, Tip, AddressBook, BlockVerifierRouter, SyncStatus>
>>>>>>> 89f82526
where
    Mempool: Service<
            mempool::Request,
            Response = mempool::Response,
            Error = zebra_node_services::BoxError,
        > + Clone
        + Send
        + Sync
        + 'static,
    Mempool::Future: Send,
    TFLService: Service<
            TFLServiceRequest,
            Response = TFLServiceResponse,
            Error = zebra_node_services::BoxError,
        > + Clone
        + Send
        + Sync
        + 'static,
    TFLService::Future: Send,
    State: Service<
            zebra_state::ReadRequest,
            Response = zebra_state::ReadResponse,
            Error = zebra_state::BoxError,
        > + Clone
        + Send
        + Sync
        + 'static,
    State::Future: Send,
    Tip: ChainTip + Clone + Send + Sync + 'static,
    AddressBook: AddressBookPeers + Clone + Send + Sync + 'static,
    BlockVerifierRouter: Service<zebra_consensus::Request, Response = block::Hash, Error = zebra_consensus::BoxError>
        + Clone
        + Send
        + Sync
        + 'static,
    <BlockVerifierRouter as Service<zebra_consensus::Request>>::Future: Send,
    SyncStatus: ChainSyncStatus + Clone + Send + Sync + 'static,
{
    // Configuration
    //
    /// Zebra's application version, with build metadata.
    build_version: String,

    /// Zebra's RPC user agent.
    user_agent: String,

    /// The configured network for this RPC service.
    network: Network,

    /// Test-only option that makes Zebra say it is at the chain tip,
    /// no matter what the estimated height or local clock is.
    debug_force_finished_sync: bool,

    /// Test-only option that makes RPC responses more like `zcashd`.
    #[allow(dead_code)]
    debug_like_zcashd: bool,

    // Services
    //
    /// A handle to the mempool service.
    mempool: Mempool,

    tfl_service: TFLService,

    /// A handle to the state service.
    state: State,

    /// Allows efficient access to the best tip of the blockchain.
    latest_chain_tip: Tip,

    // Tasks
    //
    /// A sender component of a channel used to send transactions to the mempool queue.
    queue_sender: broadcast::Sender<UnminedTx>,

    /// Peer address book.
    address_book: AddressBook,

    /// The last warning or error event logged by the server.
    last_warn_error_log_rx: LoggedLastEvent,

    /// Handler for the `getblocktemplate` RPC.
    gbt: GetBlockTemplateHandler<BlockVerifierRouter, SyncStatus>,
}

/// A type alias for the last event logged by the server.
pub type LoggedLastEvent = watch::Receiver<Option<(String, tracing::Level, chrono::DateTime<Utc>)>>;

<<<<<<< HEAD
impl<Mempool, TFLService, State, Tip, AddressBook> Debug
    for RpcImpl<Mempool, TFLService, State, Tip, AddressBook>
=======
impl<Mempool, State, Tip, AddressBook, BlockVerifierRouter, SyncStatus> fmt::Debug
    for RpcImpl<Mempool, State, Tip, AddressBook, BlockVerifierRouter, SyncStatus>
>>>>>>> 89f82526
where
    Mempool: Service<
            mempool::Request,
            Response = mempool::Response,
            Error = zebra_node_services::BoxError,
        > + Clone
        + Send
        + Sync
        + 'static,
    Mempool::Future: Send,
    TFLService: Service<
            TFLServiceRequest,
            Response = TFLServiceResponse,
            Error = zebra_node_services::BoxError,
        > + Clone
        + Send
        + Sync
        + 'static,
    TFLService::Future: Send,
    State: Service<
            zebra_state::ReadRequest,
            Response = zebra_state::ReadResponse,
            Error = zebra_state::BoxError,
        > + Clone
        + Send
        + Sync
        + 'static,
    State::Future: Send,
    Tip: ChainTip + Clone + Send + Sync + 'static,
    AddressBook: AddressBookPeers + Clone + Send + Sync + 'static,
    BlockVerifierRouter: Service<zebra_consensus::Request, Response = block::Hash, Error = zebra_consensus::BoxError>
        + Clone
        + Send
        + Sync
        + 'static,
    <BlockVerifierRouter as Service<zebra_consensus::Request>>::Future: Send,
    SyncStatus: ChainSyncStatus + Clone + Send + Sync + 'static,
{
    fn fmt(&self, f: &mut fmt::Formatter<'_>) -> fmt::Result {
        // Skip fields without Debug impls, and skip channels
        f.debug_struct("RpcImpl")
            .field("build_version", &self.build_version)
            .field("user_agent", &self.user_agent)
            .field("network", &self.network)
            .field("debug_force_finished_sync", &self.debug_force_finished_sync)
            .field("debug_like_zcashd", &self.debug_like_zcashd)
            .field("getblocktemplate", &self.gbt)
            .finish()
    }
}

<<<<<<< HEAD
impl<Mempool, TFLService, State, Tip, AddressBook>
    RpcImpl<Mempool, TFLService, State, Tip, AddressBook>
=======
impl<Mempool, State, Tip, AddressBook, BlockVerifierRouter, SyncStatus>
    RpcImpl<Mempool, State, Tip, AddressBook, BlockVerifierRouter, SyncStatus>
>>>>>>> 89f82526
where
    Mempool: Service<
            mempool::Request,
            Response = mempool::Response,
            Error = zebra_node_services::BoxError,
        > + Clone
        + Send
        + Sync
        + 'static,
    Mempool::Future: Send,
    TFLService: Service<
            TFLServiceRequest,
            Response = TFLServiceResponse,
            Error = zebra_node_services::BoxError,
        > + Clone
        + Send
        + Sync
        + 'static,
    TFLService::Future: Send,
    State: Service<
            zebra_state::ReadRequest,
            Response = zebra_state::ReadResponse,
            Error = zebra_state::BoxError,
        > + Clone
        + Send
        + Sync
        + 'static,
    State::Future: Send,
    Tip: ChainTip + Clone + Send + Sync + 'static,
    AddressBook: AddressBookPeers + Clone + Send + Sync + 'static,
    BlockVerifierRouter: Service<zebra_consensus::Request, Response = block::Hash, Error = zebra_consensus::BoxError>
        + Clone
        + Send
        + Sync
        + 'static,
    <BlockVerifierRouter as Service<zebra_consensus::Request>>::Future: Send,
    SyncStatus: ChainSyncStatus + Clone + Send + Sync + 'static,
{
    /// Create a new instance of the RPC handler.
    //
    // TODO:
    // - put some of the configs or services in their own struct?
    #[allow(clippy::too_many_arguments)]
    pub fn new<VersionString, UserAgentString>(
        network: Network,
        mining_config: config::mining::Config,
        debug_force_finished_sync: bool,
        build_version: VersionString,
        user_agent: UserAgentString,
        mempool: Mempool,
        tfl_service: TFLService,
        state: State,
        block_verifier_router: BlockVerifierRouter,
        sync_status: SyncStatus,
        latest_chain_tip: Tip,
        address_book: AddressBook,
        last_warn_error_log_rx: LoggedLastEvent,
        mined_block_sender: Option<watch::Sender<(block::Hash, block::Height)>>,
    ) -> (Self, JoinHandle<()>)
    where
        VersionString: ToString + Clone + Send + 'static,
        UserAgentString: ToString + Clone + Send + 'static,
    {
        let (runner, queue_sender) = Queue::start();

        let mut build_version = build_version.to_string();
        let user_agent = user_agent.to_string();

        // Match zcashd's version format, if the version string has anything in it
        if !build_version.is_empty() && !build_version.starts_with('v') {
            build_version.insert(0, 'v');
        }

        let gbt = GetBlockTemplateHandler::new(
            &network,
            mining_config.clone(),
            block_verifier_router,
            sync_status,
            mined_block_sender,
        );

        let rpc_impl = RpcImpl {
            build_version,
            user_agent,
            network: network.clone(),
            debug_force_finished_sync,
            debug_like_zcashd: mining_config.debug_like_zcashd,
            mempool: mempool.clone(),
            tfl_service,
            state: state.clone(),
            latest_chain_tip: latest_chain_tip.clone(),
            queue_sender,
            address_book,
            last_warn_error_log_rx,
            gbt,
        };

        // run the process queue
        let rpc_tx_queue_task_handle = tokio::spawn(
            runner
                .run(mempool, state, latest_chain_tip, network)
                .in_current_span(),
        );

        (rpc_impl, rpc_tx_queue_task_handle)
    }
}

#[async_trait]
<<<<<<< HEAD
impl<Mempool, TFLService, State, Tip, AddressBook> RpcServer
    for RpcImpl<Mempool, TFLService, State, Tip, AddressBook>
=======
impl<Mempool, State, Tip, AddressBook, BlockVerifierRouter, SyncStatus> RpcServer
    for RpcImpl<Mempool, State, Tip, AddressBook, BlockVerifierRouter, SyncStatus>
>>>>>>> 89f82526
where
    Mempool: Service<
            mempool::Request,
            Response = mempool::Response,
            Error = zebra_node_services::BoxError,
        > + Clone
        + Send
        + Sync
        + 'static,
    Mempool::Future: Send,
    TFLService: Service<
            TFLServiceRequest,
            Response = TFLServiceResponse,
            Error = zebra_node_services::BoxError,
        > + Clone
        + Send
        + Sync
        + 'static,
    TFLService::Future: Send,
    State: Service<
            zebra_state::ReadRequest,
            Response = zebra_state::ReadResponse,
            Error = zebra_state::BoxError,
        > + Clone
        + Send
        + Sync
        + 'static,
    State::Future: Send,
    Tip: ChainTip + Clone + Send + Sync + 'static,
    AddressBook: AddressBookPeers + Clone + Send + Sync + 'static,
    BlockVerifierRouter: Service<zebra_consensus::Request, Response = block::Hash, Error = zebra_consensus::BoxError>
        + Clone
        + Send
        + Sync
        + 'static,
    <BlockVerifierRouter as Service<zebra_consensus::Request>>::Future: Send,
    SyncStatus: ChainSyncStatus + Clone + Send + Sync + 'static,
{
    async fn get_info(&self) -> Result<GetInfo> {
        let version = GetInfo::version(&self.build_version).expect("invalid version string");

        let connections = self.address_book.recently_live_peers(Utc::now()).len();

        let last_error_recorded = self.last_warn_error_log_rx.borrow().clone();
        let (last_error_log, _level, last_error_log_time) = last_error_recorded.unwrap_or((
            GetInfo::default().errors,
            tracing::Level::INFO,
            Utc::now(),
        ));

        let tip_height = self
            .latest_chain_tip
            .best_tip_height()
            .unwrap_or(Height::MIN);
        let testnet = self.network.is_a_test_network();

        // This field is behind the `ENABLE_WALLET` feature flag in zcashd:
        // https://github.com/zcash/zcash/blob/v6.1.0/src/rpc/misc.cpp#L113
        // However it is not documented as optional:
        // https://github.com/zcash/zcash/blob/v6.1.0/src/rpc/misc.cpp#L70
        // For compatibility, we keep the field in the response, but always return 0.
        let pay_tx_fee = 0.0;

        let relay_fee = zebra_chain::transaction::zip317::MIN_MEMPOOL_TX_FEE_RATE as f64
            / (zebra_chain::amount::COIN as f64);
        let difficulty = chain_tip_difficulty(self.network.clone(), self.state.clone(), true)
            .await
            .expect("should always be Ok when `should_use_default` is true");

        let response = GetInfo {
            version,
            build: self.build_version.clone(),
            subversion: self.user_agent.clone(),
            protocol_version: zebra_network::constants::CURRENT_NETWORK_PROTOCOL_VERSION.0,
            blocks: tip_height.0,
            connections,
            proxy: None,
            difficulty,
            testnet,
            pay_tx_fee,
            relay_fee,
            errors: last_error_log,
            errors_timestamp: last_error_log_time.to_string(),
        };

        Ok(response)
    }

    #[allow(clippy::unwrap_in_result)]
    async fn get_blockchain_info(&self) -> Result<GetBlockChainInfo> {
        let debug_force_finished_sync = self.debug_force_finished_sync;
        let network = &self.network;

        let (usage_info_rsp, tip_pool_values_rsp, chain_tip_difficulty) = {
            use zebra_state::ReadRequest::*;
            let state_call = |request| self.state.clone().oneshot(request);
            tokio::join!(
                state_call(UsageInfo),
                state_call(TipPoolValues),
                chain_tip_difficulty(network.clone(), self.state.clone(), true)
            )
        };

        let (size_on_disk, (tip_height, tip_hash), value_balance, difficulty) = {
            use zebra_state::ReadResponse::*;

            let UsageInfo(size_on_disk) = usage_info_rsp.map_misc_error()? else {
                unreachable!("unmatched response to a TipPoolValues request")
            };

            let (tip, value_balance) = match tip_pool_values_rsp {
                Ok(TipPoolValues {
                    tip_height,
                    tip_hash,
                    value_balance,
                }) => ((tip_height, tip_hash), value_balance),
                Ok(_) => unreachable!("unmatched response to a TipPoolValues request"),
                Err(_) => ((Height::MIN, network.genesis_hash()), Default::default()),
            };

            let difficulty = chain_tip_difficulty
                .expect("should always be Ok when `should_use_default` is true");

            (size_on_disk, tip, value_balance, difficulty)
        };

        let now = Utc::now();
        let (estimated_height, verification_progress) = self
            .latest_chain_tip
            .best_tip_height_and_block_time()
            .map(|(tip_height, tip_block_time)| {
                let height =
                    NetworkChainTipHeightEstimator::new(tip_block_time, tip_height, network)
                        .estimate_height_at(now);

                // If we're testing the mempool, force the estimated height to be the actual tip height, otherwise,
                // check if the estimated height is below Zebra's latest tip height, or if the latest tip's block time is
                // later than the current time on the local clock.
                let height =
                    if tip_block_time > now || height < tip_height || debug_force_finished_sync {
                        tip_height
                    } else {
                        height
                    };

                (height, f64::from(tip_height.0) / f64::from(height.0))
            })
            // TODO: Add a `genesis_block_time()` method on `Network` to use here.
            .unwrap_or((Height::MIN, 0.0));

        // `upgrades` object
        //
        // Get the network upgrades in height order, like `zcashd`.
        let mut upgrades = IndexMap::new();
        for (activation_height, network_upgrade) in network.full_activation_list() {
            // Zebra defines network upgrades based on incompatible consensus rule changes,
            // but zcashd defines them based on ZIPs.
            //
            // All the network upgrades with a consensus branch ID are the same in Zebra and zcashd.
            if let Some(branch_id) = network_upgrade.branch_id() {
                // zcashd's RPC seems to ignore Disabled network upgrades, so Zebra does too.
                let status = if tip_height >= activation_height {
                    NetworkUpgradeStatus::Active
                } else {
                    NetworkUpgradeStatus::Pending
                };

                let upgrade = NetworkUpgradeInfo {
                    name: network_upgrade,
                    activation_height,
                    status,
                };
                upgrades.insert(ConsensusBranchIdHex(branch_id), upgrade);
            }
        }

        // `consensus` object
        let next_block_height =
            (tip_height + 1).expect("valid chain tips are a lot less than Height::MAX");
        let consensus = TipConsensusBranch {
            chain_tip: ConsensusBranchIdHex(
                NetworkUpgrade::current(network, tip_height)
                    .branch_id()
                    .unwrap_or(ConsensusBranchId::RPC_MISSING_ID),
            ),
            next_block: ConsensusBranchIdHex(
                NetworkUpgrade::current(network, next_block_height)
                    .branch_id()
                    .unwrap_or(ConsensusBranchId::RPC_MISSING_ID),
            ),
        };

        let response = GetBlockChainInfo {
            chain: network.bip70_network_name(),
            blocks: tip_height,
            best_block_hash: tip_hash,
            estimated_height,
            chain_supply: get_blockchain_info::Balance::chain_supply(value_balance),
            value_pools: get_blockchain_info::Balance::value_pools(value_balance),
            upgrades,
            consensus,
            headers: tip_height,
            difficulty,
            verification_progress,
            // TODO: store work in the finalized state for each height (#7109)
            chain_work: 0,
            pruned: false,
            size_on_disk,
            // TODO: Investigate whether this needs to be implemented (it's sprout-only in zcashd)
            commitments: 0,
        };

        Ok(response)
    }

    async fn get_address_balance(&self, address_strings: AddressStrings) -> Result<AddressBalance> {
        let state = self.state.clone();

        let valid_addresses = address_strings.valid_addresses()?;

        let request = zebra_state::ReadRequest::AddressBalance(valid_addresses);
        let response = state.oneshot(request).await.map_misc_error()?;

        match response {
            zebra_state::ReadResponse::AddressBalance(balance) => Ok(AddressBalance {
                balance: u64::from(balance),
            }),
            _ => unreachable!("Unexpected response from state service: {response:?}"),
        }
    }

    // TODO: use HexData or GetRawTransaction::Bytes to handle the transaction data argument
    async fn send_raw_transaction(
        &self,
        raw_transaction_hex: String,
        _allow_high_fees: Option<bool>,
    ) -> Result<SentTransactionHash> {
        let mempool = self.mempool.clone();
        let queue_sender = self.queue_sender.clone();

        // Reference for the legacy error code:
        // <https://github.com/zcash/zcash/blob/99ad6fdc3a549ab510422820eea5e5ce9f60a5fd/src/rpc/rawtransaction.cpp#L1259-L1260>
        let raw_transaction_bytes = Vec::from_hex(raw_transaction_hex)
            .map_error(server::error::LegacyCode::Deserialization)?;
        let raw_transaction = Transaction::zcash_deserialize(&*raw_transaction_bytes)
            .map_error(server::error::LegacyCode::Deserialization)?;

        let transaction_hash = raw_transaction.hash();

        // send transaction to the rpc queue, ignore any error.
        let unmined_transaction = UnminedTx::from(raw_transaction.clone());
        let _ = queue_sender.send(unmined_transaction);

        let transaction_parameter = mempool::Gossip::Tx(raw_transaction.into());
        let request = mempool::Request::Queue(vec![transaction_parameter]);

        let response = mempool.oneshot(request).await.map_misc_error()?;

        let mut queue_results = match response {
            mempool::Response::Queued(results) => results,
            _ => unreachable!("incorrect response variant from mempool service"),
        };

        assert_eq!(
            queue_results.len(),
            1,
            "mempool service returned more results than expected"
        );

        let queue_result = queue_results
            .pop()
            .expect("there should be exactly one item in Vec")
            .inspect_err(|err| tracing::debug!("sent transaction to mempool: {:?}", &err))
            .map_misc_error()?
            .await
            .map_misc_error()?;

        tracing::debug!("sent transaction to mempool: {:?}", &queue_result);

        queue_result
            .map(|_| SentTransactionHash(transaction_hash))
            // Reference for the legacy error code:
            // <https://github.com/zcash/zcash/blob/99ad6fdc3a549ab510422820eea5e5ce9f60a5fd/src/rpc/rawtransaction.cpp#L1290-L1301>
            // Note that this error code might not exactly match the one returned by zcashd
            // since zcashd's error code selection logic is more granular. We'd need to
            // propagate the error coming from the verifier to be able to return more specific
            // error codes.
            .map_error(server::error::LegacyCode::Verify)
    }

    // # Performance
    //
    // `lightwalletd` calls this RPC with verosity 1 for its initial sync of 2 million blocks, the
    // performance of this RPC with verbosity 1 significantly affects `lightwalletd`s sync time.
    //
    // TODO:
    // - use `height_from_signed_int()` to handle negative heights
    //   (this might be better in the state request, because it needs the state height)
    async fn get_block(&self, hash_or_height: String, verbosity: Option<u8>) -> Result<GetBlock> {
        let mut state = self.state.clone();
        let verbosity = verbosity.unwrap_or(1);
        let network = self.network.clone();
        let original_hash_or_height = hash_or_height.clone();

        // If verbosity requires a call to `get_block_header`, resolve it here
        let get_block_header_future = if matches!(verbosity, 1 | 2) {
            Some(self.get_block_header(original_hash_or_height.clone(), Some(true)))
        } else {
            None
        };

        let hash_or_height =
            HashOrHeight::new(&hash_or_height, self.latest_chain_tip.best_tip_height())
                // Reference for the legacy error code:
                // <https://github.com/zcash/zcash/blob/99ad6fdc3a549ab510422820eea5e5ce9f60a5fd/src/rpc/blockchain.cpp#L629>
                .map_error(server::error::LegacyCode::InvalidParameter)?;

        if verbosity == 0 {
            let request = zebra_state::ReadRequest::Block(hash_or_height);
            let response = state
                .ready()
                .and_then(|service| service.call(request))
                .await
                .map_misc_error()?;

            match response {
                zebra_state::ReadResponse::Block(Some(block)) => Ok(GetBlock::Raw(block.into())),
                zebra_state::ReadResponse::Block(None) => {
                    Err("Block not found").map_error(server::error::LegacyCode::InvalidParameter)
                }
                _ => unreachable!("unmatched response to a block request"),
            }
        } else if let Some(get_block_header_future) = get_block_header_future {
            let get_block_header_result: Result<GetBlockHeader> = get_block_header_future.await;

            let GetBlockHeader::Object(block_header) = get_block_header_result? else {
                panic!("must return Object")
            };

            let GetBlockHeaderObject {
                hash,
                confirmations,
                height,
                version,
                merkle_root,
                block_commitments,
                final_sapling_root,
                sapling_tree_size,
                time,
                nonce,
                solution,
                bits,
                difficulty,
                previous_block_hash,
                next_block_hash,
            } = *block_header;

            let transactions_request = match verbosity {
                1 => zebra_state::ReadRequest::TransactionIdsForBlock(hash_or_height),
                2 => zebra_state::ReadRequest::BlockAndSize(hash_or_height),
                _other => panic!("get_block_header_fut should be none"),
            };

            // # Concurrency
            //
            // We look up by block hash so the hash, transaction IDs, and confirmations
            // are consistent.
            let hash_or_height = hash.0.into();
            let requests = vec![
                // Get transaction IDs from the transaction index by block hash
                //
                // # Concurrency
                //
                // A block's transaction IDs are never modified, so all possible responses are
                // valid. Clients that query block heights must be able to handle chain forks,
                // including getting transaction IDs from any chain fork.
                transactions_request,
                // Orchard trees
                zebra_state::ReadRequest::OrchardTree(hash_or_height),
            ];

            let mut futs = FuturesOrdered::new();

            for request in requests {
                futs.push_back(state.clone().oneshot(request));
            }

            let tx_ids_response = futs.next().await.expect("`futs` should not be empty");
            let (tx, size): (Vec<_>, Option<usize>) = match tx_ids_response.map_misc_error()? {
                zebra_state::ReadResponse::TransactionIdsForBlock(tx_ids) => (
                    tx_ids
                        .ok_or_misc_error("block not found")?
                        .iter()
                        .map(|tx_id| GetBlockTransaction::Hash(*tx_id))
                        .collect(),
                    None,
                ),
                zebra_state::ReadResponse::BlockAndSize(block_and_size) => {
                    let (block, size) = block_and_size.ok_or_misc_error("Block not found")?;
                    let block_time = block.header.time;
                    let transactions =
                        block
                            .transactions
                            .iter()
                            .map(|tx| {
                                GetBlockTransaction::Object(Box::new(
                                    TransactionObject::from_transaction(
                                        tx.clone(),
                                        Some(height),
                                        Some(confirmations.try_into().expect(
                                            "should be less than max block height, i32::MAX",
                                        )),
                                        &network,
                                        Some(block_time),
                                    ),
                                ))
                            })
                            .collect();
                    (transactions, Some(size))
                }
                _ => unreachable!("unmatched response to a transaction_ids_for_block request"),
            };

            let orchard_tree_response = futs.next().await.expect("`futs` should not be empty");
            let zebra_state::ReadResponse::OrchardTree(orchard_tree) =
                orchard_tree_response.map_misc_error()?
            else {
                unreachable!("unmatched response to a OrchardTree request");
            };

            let nu5_activation = NetworkUpgrade::Nu5.activation_height(&network);

            // This could be `None` if there's a chain reorg between state queries.
            let orchard_tree = orchard_tree.ok_or_misc_error("missing Orchard tree")?;

            let final_orchard_root = match nu5_activation {
                Some(activation_height) if height >= activation_height => {
                    Some(orchard_tree.root().into())
                }
                _other => None,
            };

            let sapling = SaplingTrees {
                size: sapling_tree_size,
            };

            let orchard_tree_size = orchard_tree.count();
            let orchard = OrchardTrees {
                size: orchard_tree_size,
            };

            let trees = GetBlockTrees { sapling, orchard };

            Ok(GetBlock::Object {
                hash,
                confirmations,
                height: Some(height),
                version: Some(version),
                merkle_root: Some(merkle_root),
                time: Some(time),
                nonce: Some(nonce),
                solution: Some(solution),
                bits: Some(bits),
                difficulty: Some(difficulty),
                tx,
                trees,
                size: size.map(|size| size as i64),
                block_commitments: Some(block_commitments),
                final_sapling_root: Some(final_sapling_root),
                final_orchard_root,
                previous_block_hash: Some(previous_block_hash),
                next_block_hash,
            })
        } else {
            Err("invalid verbosity value").map_error(server::error::LegacyCode::InvalidParameter)
        }
    }

    async fn is_tfl_activated(&self) -> Option<bool> {
        let ret = self
            .tfl_service
            .clone()
            .ready()
            .await
            .unwrap()
            .call(TFLServiceRequest::IsTFLActivated)
            .await;
        if let Ok(TFLServiceResponse::IsTFLActivated(is_activated)) = ret {
            Some(is_activated)
        } else {
            tracing::error!(?ret, "Bad tfl service return.");
            None
        }
    }

    async fn get_tfl_roster(&self) -> Option<TFLRoster> {
        let ret = self
            .tfl_service
            .clone()
            .ready()
            .await
            .unwrap()
            .call(TFLServiceRequest::Roster)
            .await;
        if let Ok(TFLServiceResponse::Roster(roster)) = ret {
            Some(roster)
        } else {
            tracing::error!(?ret, "Bad tfl service return.");
            None
        }
    }

    async fn update_tfl_staker(&self, staker: TFLStaker) {
        if let Ok(TFLServiceResponse::UpdateStaker) = self
            .tfl_service
            .clone()
            .ready()
            .await
            .unwrap()
            .call(TFLServiceRequest::UpdateStaker(staker))
            .await
        {
            // TODO: return something? success/new roster/...
        }
    }

    async fn get_tfl_final_block_hash(&self) -> Option<GetBlockHash> {
        let ret = self
            .tfl_service
            .clone()
            .ready()
            .await
            .unwrap()
            .call(TFLServiceRequest::FinalBlockHash)
            .await;
        if let Ok(TFLServiceResponse::FinalBlockHash(val)) = ret {
            val.map(GetBlockHash)
        } else {
            tracing::error!(?ret, "Bad tfl service return.");
            None
        }
    }

    async fn get_tfl_final_block_height_and_hash(&self) -> Option<GetBlockHeightAndHash> {
        use zebra_state::{ReadRequest, ReadResponse};

        let res = self
            .tfl_service
            .clone()
            .ready()
            .await
            .unwrap()
            .call(TFLServiceRequest::FinalBlockHash)
            .await;

        if let Ok(TFLServiceResponse::FinalBlockHash(hash)) = res {
            if let Some(hash) = hash {
                let final_block_hdr_req = ReadRequest::BlockHeader(HashOrHeight::Hash(hash));
                let final_block_hdr = self
                    .state
                    .clone()
                    .oneshot(final_block_hdr_req)
                    .await
                    .map_misc_error();

                if let Ok(ReadResponse::BlockHeader { height, .. }) = final_block_hdr {
                    Some(GetBlockHeightAndHash { height, hash })
                } else {
                    None
                }
            } else {
                None
            }
        } else {
            tracing::error!(?res, "Bad tfl service return.");
            None
        }
    }

    async fn get_tfl_block_finality_from_hash(
        &self,
        hash: GetBlockHash,
    ) -> Option<TFLBlockFinality> {
        if let Ok(TFLServiceResponse::BlockFinalityStatus(ret)) = self
            .tfl_service
            .clone()
            .ready()
            .await
            .unwrap()
            .call(TFLServiceRequest::BlockFinalityStatus(hash.0))
            .await
        {
            ret
        } else {
            None
        }
    }

    async fn get_tfl_tx_finality_from_hash(&self, hash: GetTxHash) -> Option<TFLBlockFinality> {
        if let Ok(TFLServiceResponse::TxFinalityStatus(ret)) = self
            .tfl_service
            .clone()
            .ready()
            .await
            .unwrap()
            .call(TFLServiceRequest::TxFinalityStatus(hash.0))
            .await
        {
            ret
        } else {
            None
        }
    }

    async fn set_tfl_finality_by_hash(&self, hash: GetBlockHash) -> Result<block::Height> {
        let regtest_override = true;
        if regtest_override || self.network.is_regtest() {
            let val = self
                .tfl_service
                .clone()
                .ready()
                .await
                .unwrap()
                .call(TFLServiceRequest::SetFinalBlockHash(hash.0))
                .await;

            if let Ok(TFLServiceResponse::SetFinalBlockHash(ret)) = val {
                ret.ok_or_else(|| {
                    ErrorObject::borrowed(
                        ErrorCode::MethodNotFound.code(),
                        "Cannot set finality: TFL is not yet activated",
                        None,
                    )
                })
            } else {
                Err(ErrorObject::owned(
                    ErrorCode::InternalError.code(),
                    format!("Failed read from: {:?}", val).as_str(),
                    None::<()>,
                ))
            }
        } else {
            Err(ErrorObject::borrowed(
                ErrorCode::MethodNotFound.code(),
                "Setting finality by fiat is only available on regtest networks",
                None,
            ))
        }
    }

    fn subscribe_tfl_new_final_block_hash(&self, sink: jsonrpsee::PendingSubscriptionSink) {
        //////////////////////////////////////////////////////////////////////////////
        // TODO: do subscriptions with grpc or json_rpc
        // - current blocker `zebra-rpc\src\server.rs` > `Server::builder().http_only()`
        //   => `Subscriptions not supported`
        // removing it fails later with
        //   => `{"jsonrpc":"2.0","id":1,"error":{"code":-32603,"message":"Internal error"}}`
        // $ wscat -c ws://127.0.0.1:62229  -x '{"jsonrpc":"2.0","method":"subscribe_tfl_new_final_block_hash","params":[],"id":1}'
        //   => {"jsonrpc":"2.0","id":1,"result":5144259933523683} (or other seemingly random numbers)

        let this = self.clone();
        tokio::spawn(async move {
            if let Ok(sink) = sink.accept().await {
                // let stream = futures::stream::iter(["one", "two", "three"]);
                // sink.pipe_from_stream(stream).await;
                let _ = sink
                    .send(jsonrpsee::SubscriptionMessage::from("RPC: hi".to_string()))
                    .await;
                // TODO: await/poll
                this.stream_tfl_new_final_block_hash().await;
            }
        });
    }

    async fn stream_tfl_new_final_block_hash(&self) {
        use rand::RngCore;
        // TODO: subscribe to TFL notifs
        // ALT: transfer ownership of channel to TFL

        let id = rand::thread_rng().next_u32();
        let rx = self
            .tfl_service
            .clone()
            .ready()
            .await
            .unwrap()
            .call(TFLServiceRequest::FinalBlockRx)
            .await;
        if let Ok(TFLServiceResponse::FinalBlockRx(mut rx)) = rx {
            loop {
                let rx_res = rx.recv().await;
                if let Ok(block) = rx_res {
                    tracing::info!("{:x}: RX new block: {}", id, block);
                } else {
                    tracing::error!(?rx_res, "Bad channel TX");
                }
            }
        } else {
            tracing::error!(?rx, "Bad tfl service return.");
        };
    }

    async fn notify_tfl_block_becomes_final_by_hash(
        &self,
        hash: GetBlockHash,
    ) -> Option<TFLBlockFinality> {
        let mut rx = {
            if let Ok(TFLServiceResponse::FinalBlockRx(rx)) = self
                .tfl_service
                .clone()
                .ready()
                .await
                .unwrap()
                .call(TFLServiceRequest::FinalBlockRx)
                .await
            {
                rx
            } else {
                return None;
            }
        };
        loop {
            match if let Ok(TFLServiceResponse::BlockFinalityStatus(ret)) = self
                .tfl_service
                .clone()
                .ready()
                .await
                .unwrap()
                .call(TFLServiceRequest::BlockFinalityStatus(hash.0))
                .await
            {
                ret
            } else {
                None
            } {
                None => {
                    return None;
                }
                Some(status) => {
                    if status == TFLBlockFinality::NotYetFinalized {
                        drop(rx.recv().await);
                        // now we can retry and might get a different finality status
                    } else {
                        return Some(status);
                    }
                }
            }
        }
    }

    async fn stream_tfl_new_final_txs(&self) {
        use rand::RngCore;
        // TODO: subscribe to TFL notifs
        // ALT: transfer ownership of channel to TFL

        let id = rand::thread_rng().next_u32();
        let rx = self
            .tfl_service
            .clone()
            .ready()
            .await
            .unwrap()
            .call(TFLServiceRequest::FinalBlockRx)
            .await;

        if let Ok(TFLServiceResponse::FinalBlockRx(mut rx)) = rx {
            loop {
                let rx_res = rx.recv().await;
                if let Ok(block_hash) = rx_res {
                    let txs_res = self
                        .state
                        .clone()
                        .oneshot(zebra_state::ReadRequest::TransactionIdsForBlock(
                            block_hash.into(),
                        ))
                        .await;
                    if let Ok(txs) = txs_res {
                        tracing::info!(
                            "{:x}: RX new block {}, with transactions: {:?}",
                            id,
                            block_hash,
                            txs
                        );
                    } else {
                        tracing::error!(
                            ?txs_res,
                            "Couldn't read transactions for new final block {}",
                            block_hash
                        );
                    }
                } else {
                    tracing::error!(?rx_res, "Bad channel TX");
                }
            }
        } else {
            tracing::error!(?rx, "Bad tfl service return.");
        };
    }

    async fn notify_tfl_tx_becomes_final_by_hash(
        &self,
        hash: GetTxHash,
    ) -> Option<TFLBlockFinality> {
        let mut rx = {
            if let Ok(TFLServiceResponse::FinalBlockRx(rx)) = self
                .tfl_service
                .clone()
                .ready()
                .await
                .unwrap()
                .call(TFLServiceRequest::FinalBlockRx)
                .await
            {
                rx
            } else {
                return None;
            }
        };

        // TODO (perf): calculate height once, then early out for most iterations
        loop {
            match if let Ok(TFLServiceResponse::TxFinalityStatus(ret)) = self
                .tfl_service
                .clone()
                .ready()
                .await
                .unwrap()
                .call(TFLServiceRequest::TxFinalityStatus(hash.0))
                .await
            {
                ret
            } else {
                None
            } {
                None => {
                    return None;
                }
                Some(status) => {
                    if status == TFLBlockFinality::NotYetFinalized {
                        drop(rx.recv().await);
                        // now we can retry and might get a different finality status
                    } else {
                        return Some(status);
                    }
                }
            }
        }
    }

    async fn get_block_header(
        &self,
        hash_or_height: String,
        verbose: Option<bool>,
    ) -> Result<GetBlockHeader> {
        let state = self.state.clone();
        let verbose = verbose.unwrap_or(true);
        let network = self.network.clone();

        let hash_or_height =
            HashOrHeight::new(&hash_or_height, self.latest_chain_tip.best_tip_height())
                // Reference for the legacy error code:
                // <https://github.com/zcash/zcash/blob/99ad6fdc3a549ab510422820eea5e5ce9f60a5fd/src/rpc/blockchain.cpp#L629>
                .map_error(server::error::LegacyCode::InvalidParameter)?;
        let zebra_state::ReadResponse::BlockHeader {
            header,
            hash,
            height,
            next_block_hash,
        } = state
            .clone()
            .oneshot(zebra_state::ReadRequest::BlockHeader(hash_or_height))
            .await
            .map_err(|_| "block height not in best chain")
            .map_error(
                // ## Compatibility with `zcashd`.
                //
                // Since this function is reused by getblock(), we return the errors
                // expected by it (they differ whether a hash or a height was passed).
                if hash_or_height.hash().is_some() {
                    server::error::LegacyCode::InvalidAddressOrKey
                } else {
                    server::error::LegacyCode::InvalidParameter
                },
            )?
        else {
            panic!("unexpected response to BlockHeader request")
        };

        let response = if !verbose {
            GetBlockHeader::Raw(HexData(header.zcash_serialize_to_vec().map_misc_error()?))
        } else {
            let zebra_state::ReadResponse::SaplingTree(sapling_tree) = state
                .clone()
                .oneshot(zebra_state::ReadRequest::SaplingTree(hash_or_height))
                .await
                .map_misc_error()?
            else {
                panic!("unexpected response to SaplingTree request")
            };

            // This could be `None` if there's a chain reorg between state queries.
            let sapling_tree = sapling_tree.ok_or_misc_error("missing Sapling tree")?;

            let zebra_state::ReadResponse::Depth(depth) = state
                .clone()
                .oneshot(zebra_state::ReadRequest::Depth(hash))
                .await
                .map_misc_error()?
            else {
                panic!("unexpected response to SaplingTree request")
            };

            // From <https://zcash.github.io/rpc/getblock.html>
            // TODO: Deduplicate const definition, consider refactoring this to avoid duplicate logic
            const NOT_IN_BEST_CHAIN_CONFIRMATIONS: i64 = -1;

            // Confirmations are one more than the depth.
            // Depth is limited by height, so it will never overflow an i64.
            let confirmations = depth
                .map(|depth| i64::from(depth) + 1)
                .unwrap_or(NOT_IN_BEST_CHAIN_CONFIRMATIONS);

            let mut nonce = *header.nonce;
            nonce.reverse();

            let sapling_activation = NetworkUpgrade::Sapling.activation_height(&network);
            let sapling_tree_size = sapling_tree.count();
            let final_sapling_root: [u8; 32] =
                if sapling_activation.is_some() && height >= sapling_activation.unwrap() {
                    let mut root: [u8; 32] = sapling_tree.root().into();
                    root.reverse();
                    root
                } else {
                    [0; 32]
                };

            let difficulty = header.difficulty_threshold.relative_to_network(&network);

            let block_commitments = match header.commitment(&network, height).expect(
                "Unexpected failure while parsing the blockcommitments field in get_block_header",
            ) {
                Commitment::PreSaplingReserved(bytes) => bytes,
                Commitment::FinalSaplingRoot(_) => final_sapling_root,
                Commitment::ChainHistoryActivationReserved => [0; 32],
                Commitment::ChainHistoryRoot(root) => root.bytes_in_display_order(),
                Commitment::ChainHistoryBlockTxAuthCommitment(hash) => {
                    hash.bytes_in_display_order()
                }
            };

            let block_header = GetBlockHeaderObject {
                hash: GetBlockHash(hash),
                confirmations,
                height,
                version: header.version,
                merkle_root: header.merkle_root,
                block_commitments,
                final_sapling_root,
                sapling_tree_size,
                time: header.time.timestamp(),
                nonce,
                solution: header.solution,
                bits: header.difficulty_threshold,
                difficulty,
                previous_block_hash: GetBlockHash(header.previous_block_hash),
                next_block_hash: next_block_hash.map(GetBlockHash),
            };

            GetBlockHeader::Object(Box::new(block_header))
        };

        Ok(response)
    }

    fn get_best_block_hash(&self) -> Result<GetBlockHash> {
        self.latest_chain_tip
            .best_tip_hash()
            .map(GetBlockHash)
            .ok_or_misc_error("No blocks in state")
    }

    fn get_best_block_height_and_hash(&self) -> Result<GetBlockHeightAndHash> {
        self.latest_chain_tip
            .best_tip_height_and_hash()
            .map(|(height, hash)| GetBlockHeightAndHash { height, hash })
            .ok_or_misc_error("No blocks in state")
    }

    async fn get_raw_mempool(&self, verbose: Option<bool>) -> Result<GetRawMempool> {
        #[allow(unused)]
        let verbose = verbose.unwrap_or(false);

        use zebra_chain::block::MAX_BLOCK_BYTES;

        // Determines whether the output of this RPC is sorted like zcashd
        let should_use_zcashd_order = self.debug_like_zcashd;

        let mut mempool = self.mempool.clone();

        let request = if should_use_zcashd_order || verbose {
            mempool::Request::FullTransactions
        } else {
            mempool::Request::TransactionIds
        };

        // `zcashd` doesn't check if it is synced to the tip here, so we don't either.
        let response = mempool
            .ready()
            .and_then(|service| service.call(request))
            .await
            .map_misc_error()?;

        match response {
            mempool::Response::FullTransactions {
                mut transactions,
                transaction_dependencies,
                last_seen_tip_hash: _,
            } => {
                if verbose {
                    let map = transactions
                        .iter()
                        .map(|unmined_tx| {
                            (
                                unmined_tx.transaction.id.mined_id().encode_hex(),
                                get_raw_mempool::MempoolObject::from_verified_unmined_tx(
                                    unmined_tx,
                                    &transactions,
                                    &transaction_dependencies,
                                ),
                            )
                        })
                        .collect::<HashMap<_, _>>();
                    Ok(GetRawMempool::Verbose(map))
                } else {
                    // Sort transactions in descending order by fee/size, using
                    // hash in serialized byte order as a tie-breaker. Note that
                    // this is only done in not verbose because in verbose mode
                    // a dictionary is returned, where order does not matter.
                    transactions.sort_by_cached_key(|tx| {
                        // zcashd uses modified fee here but Zebra doesn't currently
                        // support prioritizing transactions
                        cmp::Reverse((
                            i64::from(tx.miner_fee) as u128 * MAX_BLOCK_BYTES as u128
                                / tx.transaction.size as u128,
                            // transaction hashes are compared in their serialized byte-order.
                            tx.transaction.id.mined_id(),
                        ))
                    });
                    let tx_ids: Vec<String> = transactions
                        .iter()
                        .map(|unmined_tx| unmined_tx.transaction.id.mined_id().encode_hex())
                        .collect();

                    Ok(GetRawMempool::TxIds(tx_ids))
                }
            }

            mempool::Response::TransactionIds(unmined_transaction_ids) => {
                let mut tx_ids: Vec<String> = unmined_transaction_ids
                    .iter()
                    .map(|id| id.mined_id().encode_hex())
                    .collect();

                // Sort returned transaction IDs in numeric/string order.
                tx_ids.sort();

                Ok(GetRawMempool::TxIds(tx_ids))
            }

            _ => unreachable!("unmatched response to a transactionids request"),
        }
    }

    async fn get_raw_transaction(
        &self,
        txid: String,
        verbose: Option<u8>,
    ) -> Result<GetRawTransaction> {
        let mut state = self.state.clone();
        let mut mempool = self.mempool.clone();
        let verbose = verbose.unwrap_or(0) != 0;

        // Reference for the legacy error code:
        // <https://github.com/zcash/zcash/blob/99ad6fdc3a549ab510422820eea5e5ce9f60a5fd/src/rpc/rawtransaction.cpp#L544>
        let txid = transaction::Hash::from_hex(txid)
            .map_error(server::error::LegacyCode::InvalidAddressOrKey)?;

        // Check the mempool first.
        match mempool
            .ready()
            .and_then(|service| {
                service.call(mempool::Request::TransactionsByMinedId([txid].into()))
            })
            .await
            .map_misc_error()?
        {
            mempool::Response::Transactions(txns) => {
                if let Some(tx) = txns.first() {
                    return Ok(if verbose {
                        GetRawTransaction::Object(Box::new(TransactionObject::from_transaction(
                            tx.transaction.clone(),
                            None,
                            None,
                            &self.network,
                            None,
                        )))
                    } else {
                        let hex = tx.transaction.clone().into();
                        GetRawTransaction::Raw(hex)
                    });
                }
            }

            _ => unreachable!("unmatched response to a `TransactionsByMinedId` request"),
        };

        // If the tx wasn't in the mempool, check the state.
        match state
            .ready()
            .and_then(|service| service.call(zebra_state::ReadRequest::Transaction(txid)))
            .await
            .map_misc_error()?
        {
            zebra_state::ReadResponse::Transaction(Some(tx)) => Ok(if verbose {
                GetRawTransaction::Object(Box::new(TransactionObject::from_transaction(
                    tx.tx.clone(),
                    Some(tx.height),
                    Some(tx.confirmations),
                    &self.network,
                    // TODO: Performance gain:
                    // https://github.com/ZcashFoundation/zebra/pull/9458#discussion_r2059352752
                    Some(tx.block_time),
                )))
            } else {
                let hex = tx.tx.into();
                GetRawTransaction::Raw(hex)
            }),

            zebra_state::ReadResponse::Transaction(None) => {
                Err("No such mempool or main chain transaction")
                    .map_error(server::error::LegacyCode::InvalidAddressOrKey)
            }

            _ => unreachable!("unmatched response to a `Transaction` read request"),
        }
    }

    // TODO:
    // - use `height_from_signed_int()` to handle negative heights
    //   (this might be better in the state request, because it needs the state height)
    async fn z_get_treestate(&self, hash_or_height: String) -> Result<GetTreestate> {
        let mut state = self.state.clone();
        let network = self.network.clone();

        let hash_or_height =
            HashOrHeight::new(&hash_or_height, self.latest_chain_tip.best_tip_height())
                // Reference for the legacy error code:
                // <https://github.com/zcash/zcash/blob/99ad6fdc3a549ab510422820eea5e5ce9f60a5fd/src/rpc/blockchain.cpp#L629>
                .map_error(server::error::LegacyCode::InvalidParameter)?;

        // Fetch the block referenced by [`hash_or_height`] from the state.
        //
        // # Concurrency
        //
        // For consistency, this lookup must be performed first, then all the other lookups must
        // be based on the hash.
        //
        // TODO: If this RPC is called a lot, just get the block header, rather than the whole block.
        let block = match state
            .ready()
            .and_then(|service| service.call(zebra_state::ReadRequest::Block(hash_or_height)))
            .await
            .map_misc_error()?
        {
            zebra_state::ReadResponse::Block(Some(block)) => block,
            zebra_state::ReadResponse::Block(None) => {
                // Reference for the legacy error code:
                // <https://github.com/zcash/zcash/blob/99ad6fdc3a549ab510422820eea5e5ce9f60a5fd/src/rpc/blockchain.cpp#L629>
                return Err("the requested block is not in the main chain")
                    .map_error(server::error::LegacyCode::InvalidParameter);
            }
            _ => unreachable!("unmatched response to a block request"),
        };

        let hash = hash_or_height
            .hash_or_else(|_| Some(block.hash()))
            .expect("block hash");

        let height = hash_or_height
            .height_or_else(|_| block.coinbase_height())
            .expect("verified blocks have a coinbase height");

        let time = u32::try_from(block.header.time.timestamp())
            .expect("Timestamps of valid blocks always fit into u32.");

        let sapling_nu = zcash_primitives::consensus::NetworkUpgrade::Sapling;
        let sapling = if network.is_nu_active(sapling_nu, height.into()) {
            match state
                .ready()
                .and_then(|service| {
                    service.call(zebra_state::ReadRequest::SaplingTree(hash.into()))
                })
                .await
                .map_misc_error()?
            {
                zebra_state::ReadResponse::SaplingTree(tree) => tree.map(|t| t.to_rpc_bytes()),
                _ => unreachable!("unmatched response to a Sapling tree request"),
            }
        } else {
            None
        };

        let orchard_nu = zcash_primitives::consensus::NetworkUpgrade::Nu5;
        let orchard = if network.is_nu_active(orchard_nu, height.into()) {
            match state
                .ready()
                .and_then(|service| {
                    service.call(zebra_state::ReadRequest::OrchardTree(hash.into()))
                })
                .await
                .map_misc_error()?
            {
                zebra_state::ReadResponse::OrchardTree(tree) => tree.map(|t| t.to_rpc_bytes()),
                _ => unreachable!("unmatched response to an Orchard tree request"),
            }
        } else {
            None
        };

        Ok(GetTreestate::from_parts(
            hash, height, time, sapling, orchard,
        ))
    }

    async fn z_get_subtrees_by_index(
        &self,
        pool: String,
        start_index: NoteCommitmentSubtreeIndex,
        limit: Option<NoteCommitmentSubtreeIndex>,
    ) -> Result<GetSubtrees> {
        let mut state = self.state.clone();

        const POOL_LIST: &[&str] = &["sapling", "orchard"];

        if pool == "sapling" {
            let request = zebra_state::ReadRequest::SaplingSubtrees { start_index, limit };
            let response = state
                .ready()
                .and_then(|service| service.call(request))
                .await
                .map_misc_error()?;

            let subtrees = match response {
                zebra_state::ReadResponse::SaplingSubtrees(subtrees) => subtrees,
                _ => unreachable!("unmatched response to a subtrees request"),
            };

            let subtrees = subtrees
                .values()
                .map(|subtree| SubtreeRpcData {
                    root: subtree.root.encode_hex(),
                    end_height: subtree.end_height,
                })
                .collect();

            Ok(GetSubtrees {
                pool,
                start_index,
                subtrees,
            })
        } else if pool == "orchard" {
            let request = zebra_state::ReadRequest::OrchardSubtrees { start_index, limit };
            let response = state
                .ready()
                .and_then(|service| service.call(request))
                .await
                .map_misc_error()?;

            let subtrees = match response {
                zebra_state::ReadResponse::OrchardSubtrees(subtrees) => subtrees,
                _ => unreachable!("unmatched response to a subtrees request"),
            };

            let subtrees = subtrees
                .values()
                .map(|subtree| SubtreeRpcData {
                    root: subtree.root.encode_hex(),
                    end_height: subtree.end_height,
                })
                .collect();

            Ok(GetSubtrees {
                pool,
                start_index,
                subtrees,
            })
        } else {
            Err(ErrorObject::owned(
                server::error::LegacyCode::Misc.into(),
                format!("invalid pool name, must be one of: {:?}", POOL_LIST).as_str(),
                None::<()>,
            ))
        }
    }

    async fn get_address_tx_ids(&self, request: GetAddressTxIdsRequest) -> Result<Vec<String>> {
        let mut state = self.state.clone();
        let latest_chain_tip = self.latest_chain_tip.clone();

        let height_range = build_height_range(
            request.start,
            request.end,
            best_chain_tip_height(&latest_chain_tip)?,
        )?;

        let valid_addresses = AddressStrings {
            addresses: request.addresses,
        }
        .valid_addresses()?;

        let request = zebra_state::ReadRequest::TransactionIdsByAddresses {
            addresses: valid_addresses,
            height_range,
        };
        let response = state
            .ready()
            .and_then(|service| service.call(request))
            .await
            .map_misc_error()?;

        let hashes = match response {
            zebra_state::ReadResponse::AddressesTransactionIds(hashes) => {
                let mut last_tx_location = TransactionLocation::from_usize(Height(0), 0);

                hashes
                    .iter()
                    .map(|(tx_loc, tx_id)| {
                        // Check that the returned transactions are in chain order.
                        assert!(
                            *tx_loc > last_tx_location,
                            "Transactions were not in chain order:\n\
                                 {tx_loc:?} {tx_id:?} was after:\n\
                                 {last_tx_location:?}",
                        );

                        last_tx_location = *tx_loc;

                        tx_id.to_string()
                    })
                    .collect()
            }
            _ => unreachable!("unmatched response to a TransactionsByAddresses request"),
        };

        Ok(hashes)
    }

    async fn get_address_utxos(
        &self,
        address_strings: AddressStrings,
    ) -> Result<Vec<GetAddressUtxos>> {
        let mut state = self.state.clone();
        let mut response_utxos = vec![];

        let valid_addresses = address_strings.valid_addresses()?;

        // get utxos data for addresses
        let request = zebra_state::ReadRequest::UtxosByAddresses(valid_addresses);
        let response = state
            .ready()
            .and_then(|service| service.call(request))
            .await
            .map_misc_error()?;
        let utxos = match response {
            zebra_state::ReadResponse::AddressUtxos(utxos) => utxos,
            _ => unreachable!("unmatched response to a UtxosByAddresses request"),
        };

        let mut last_output_location = OutputLocation::from_usize(Height(0), 0, 0);

        for utxo_data in utxos.utxos() {
            let address = utxo_data.0;
            let txid = *utxo_data.1;
            let height = utxo_data.2.height();
            let output_index = utxo_data.2.output_index();
            let script = utxo_data.3.lock_script.clone();
            let satoshis = u64::from(utxo_data.3.value);

            let output_location = *utxo_data.2;
            // Check that the returned UTXOs are in chain order.
            assert!(
                output_location > last_output_location,
                "UTXOs were not in chain order:\n\
                     {output_location:?} {address:?} {txid:?} was after:\n\
                     {last_output_location:?}",
            );

            let entry = GetAddressUtxos {
                address,
                txid,
                output_index,
                script,
                satoshis,
                height,
            };
            response_utxos.push(entry);

            last_output_location = output_location;
        }

        Ok(response_utxos)
    }

    fn stop(&self) -> Result<String> {
        #[cfg(not(target_os = "windows"))]
        if self.network.is_regtest() {
            match nix::sys::signal::raise(nix::sys::signal::SIGINT) {
                Ok(_) => Ok("Zebra server stopping".to_string()),
                Err(error) => Err(ErrorObject::owned(
                    ErrorCode::InternalError.code(),
                    format!("Failed to shut down: {}", error).as_str(),
                    None::<()>,
                )),
            }
        } else {
            Err(ErrorObject::borrowed(
                ErrorCode::MethodNotFound.code(),
                "stop is only available on regtest networks",
                None,
            ))
        }
        #[cfg(target_os = "windows")]
        Err(ErrorObject::borrowed(
            ErrorCode::MethodNotFound.code(),
            "stop is not available in windows targets",
            None,
        ))
    }

    fn get_block_count(&self) -> Result<u32> {
        best_chain_tip_height(&self.latest_chain_tip).map(|height| height.0)
    }

    async fn get_block_hash(&self, index: i32) -> Result<GetBlockHash> {
        let mut state = self.state.clone();
        let latest_chain_tip = self.latest_chain_tip.clone();

        // TODO: look up this height as part of the state request?
        let tip_height = best_chain_tip_height(&latest_chain_tip)?;

        let height = height_from_signed_int(index, tip_height)?;

        let request = zebra_state::ReadRequest::BestChainBlockHash(height);
        let response = state
            .ready()
            .and_then(|service| service.call(request))
            .await
            .map_error(server::error::LegacyCode::default())?;

        match response {
            zebra_state::ReadResponse::BlockHash(Some(hash)) => Ok(GetBlockHash(hash)),
            zebra_state::ReadResponse::BlockHash(None) => Err(ErrorObject::borrowed(
                server::error::LegacyCode::InvalidParameter.into(),
                "Block not found",
                None,
            )),
            _ => unreachable!("unmatched response to a block request"),
        }
    }

    async fn get_block_template(
        &self,
        parameters: Option<get_block_template::JsonParameters>,
    ) -> Result<get_block_template::Response> {
        // Clone Configs
        let network = self.network.clone();
        let miner_address = self.gbt.miner_address();
        let debug_like_zcashd = self.debug_like_zcashd;
        let extra_coinbase_data = self.gbt.extra_coinbase_data();

        // Clone Services
        let mempool = self.mempool.clone();
        let mut latest_chain_tip = self.latest_chain_tip.clone();
        let sync_status = self.gbt.sync_status();
        let state = self.state.clone();

        if let Some(HexData(block_proposal_bytes)) = parameters
            .as_ref()
            .and_then(get_block_template::JsonParameters::block_proposal_data)
        {
            return get_block_template::validate_block_proposal(
                self.gbt.block_verifier_router(),
                block_proposal_bytes,
                network,
                latest_chain_tip,
                sync_status,
            )
            .await;
        }

        // To implement long polling correctly, we split this RPC into multiple phases.
        get_block_template::check_parameters(&parameters)?;

        let client_long_poll_id = parameters.as_ref().and_then(|params| params.long_poll_id);

        // - One-off checks

        // Check config and parameters.
        // These checks always have the same result during long polling.
        let miner_address = get_block_template::check_miner_address(miner_address)?;

        // - Checks and fetches that can change during long polling
        //
        // Set up the loop.
        let mut max_time_reached = false;

        // The loop returns the server long poll ID,
        // which should be different to the client long poll ID.
        let (
            server_long_poll_id,
            chain_tip_and_local_time,
            mempool_txs,
            mempool_tx_deps,
            submit_old,
        ) = loop {
            // Check if we are synced to the tip.
            // The result of this check can change during long polling.
            //
            // Optional TODO:
            // - add `async changed()` method to ChainSyncStatus (like `ChainTip`)
            get_block_template::check_synced_to_tip(
                &network,
                latest_chain_tip.clone(),
                sync_status.clone(),
            )?;
            // TODO: return an error if we have no peers, like `zcashd` does,
            //       and add a developer config that mines regardless of how many peers we have.
            // https://github.com/zcash/zcash/blob/6fdd9f1b81d3b228326c9826fa10696fc516444b/src/miner.cpp#L865-L880

            // We're just about to fetch state data, then maybe wait for any changes.
            // Mark all the changes before the fetch as seen.
            // Changes are also ignored in any clones made after the mark.
            latest_chain_tip.mark_best_tip_seen();

            // Fetch the state data and local time for the block template:
            // - if the tip block hash changes, we must return from long polling,
            // - if the local clock changes on testnet, we might return from long polling
            //
            // We always return after 90 minutes on mainnet, even if we have the same response,
            // because the max time has been reached.
            let chain_tip_and_local_time @ zebra_state::GetBlockTemplateChainInfo {
                tip_hash,
                tip_height,
                max_time,
                cur_time,
                ..
            } = get_block_template::fetch_state_tip_and_local_time(state.clone()).await?;

            // Fetch the mempool data for the block template:
            // - if the mempool transactions change, we might return from long polling.
            //
            // If the chain fork has just changed, miners want to get the new block as fast
            // as possible, rather than wait for transactions to re-verify. This increases
            // miner profits (and any delays can cause chain forks). So we don't wait between
            // the chain tip changing and getting mempool transactions.
            //
            // Optional TODO:
            // - add a `MempoolChange` type with an `async changed()` method (like `ChainTip`)
            let Some((mempool_txs, mempool_tx_deps)) =
                get_block_template::fetch_mempool_transactions(mempool.clone(), tip_hash)
                    .await?
                    // If the mempool and state responses are out of sync:
                    // - if we are not long polling, omit mempool transactions from the template,
                    // - if we are long polling, continue to the next iteration of the loop to make fresh state and mempool requests.
                    .or_else(|| client_long_poll_id.is_none().then(Default::default))
            else {
                continue;
            };

            // - Long poll ID calculation
            let server_long_poll_id = LongPollInput::new(
                tip_height,
                tip_hash,
                max_time,
                mempool_txs.iter().map(|tx| tx.transaction.id),
            )
            .generate_id();

            // The loop finishes if:
            // - the client didn't pass a long poll ID,
            // - the server long poll ID is different to the client long poll ID, or
            // - the previous loop iteration waited until the max time.
            if Some(&server_long_poll_id) != client_long_poll_id.as_ref() || max_time_reached {
                let mut submit_old = client_long_poll_id
                    .as_ref()
                    .map(|old_long_poll_id| server_long_poll_id.submit_old(old_long_poll_id));

                // On testnet, the max time changes the block difficulty, so old shares are
                // invalid. On mainnet, this means there has been 90 minutes without a new
                // block or mempool transaction, which is very unlikely. So the miner should
                // probably reset anyway.
                if max_time_reached {
                    submit_old = Some(false);
                }

                break (
                    server_long_poll_id,
                    chain_tip_and_local_time,
                    mempool_txs,
                    mempool_tx_deps,
                    submit_old,
                );
            }

            // - Polling wait conditions
            //
            // TODO: when we're happy with this code, split it into a function.
            //
            // Periodically check the mempool for changes.
            //
            // Optional TODO:
            // Remove this polling wait if we switch to using futures to detect sync status
            // and mempool changes.
            let wait_for_mempool_request =
                tokio::time::sleep(Duration::from_secs(MEMPOOL_LONG_POLL_INTERVAL));

            // Return immediately if the chain tip has changed.
            // The clone preserves the seen status of the chain tip.
            let mut wait_for_best_tip_change = latest_chain_tip.clone();
            let wait_for_best_tip_change = wait_for_best_tip_change.best_tip_changed();

            // Wait for the maximum block time to elapse. This can change the block header
            // on testnet. (On mainnet it can happen due to a network disconnection, or a
            // rapid drop in hash rate.)
            //
            // This duration might be slightly lower than the actual maximum,
            // if cur_time was clamped to min_time. In that case the wait is very long,
            // and it's ok to return early.
            //
            // It can also be zero if cur_time was clamped to max_time. In that case,
            // we want to wait for another change, and ignore this timeout. So we use an
            // `OptionFuture::None`.
            let duration_until_max_time = max_time.saturating_duration_since(cur_time);
            let wait_for_max_time: OptionFuture<_> = if duration_until_max_time.seconds() > 0 {
                Some(tokio::time::sleep(duration_until_max_time.to_std()))
            } else {
                None
            }
            .into();

            // Optional TODO:
            // `zcashd` generates the next coinbase transaction while waiting for changes.
            // When Zebra supports shielded coinbase, we might want to do this in parallel.
            // But the coinbase value depends on the selected transactions, so this needs
            // further analysis to check if it actually saves us any time.

            tokio::select! {
                // Poll the futures in the listed order, for efficiency.
                // We put the most frequent conditions first.
                biased;

                // This timer elapses every few seconds
                _elapsed = wait_for_mempool_request => {
                    tracing::debug!(
                        ?max_time,
                        ?cur_time,
                        ?server_long_poll_id,
                        ?client_long_poll_id,
                        MEMPOOL_LONG_POLL_INTERVAL,
                        "checking for a new mempool change after waiting a few seconds"
                    );
                }

                // The state changes after around a target block interval (75s)
                tip_changed_result = wait_for_best_tip_change => {
                    match tip_changed_result {
                        Ok(()) => {
                            // Spurious updates shouldn't happen in the state, because the
                            // difficulty and hash ordering is a stable total order. But
                            // since they could cause a busy-loop, guard against them here.
                            latest_chain_tip.mark_best_tip_seen();

                            let new_tip_hash = latest_chain_tip.best_tip_hash();
                            if new_tip_hash == Some(tip_hash) {
                                tracing::debug!(
                                    ?max_time,
                                    ?cur_time,
                                    ?server_long_poll_id,
                                    ?client_long_poll_id,
                                    ?tip_hash,
                                    ?tip_height,
                                    "ignoring spurious state change notification"
                                );

                                // Wait for the mempool interval, then check for any changes.
                                tokio::time::sleep(Duration::from_secs(
                                    MEMPOOL_LONG_POLL_INTERVAL,
                                )).await;

                                continue;
                            }

                            tracing::debug!(
                                ?max_time,
                                ?cur_time,
                                ?server_long_poll_id,
                                ?client_long_poll_id,
                                "returning from long poll because state has changed"
                            );
                        }

                        Err(recv_error) => {
                            // This log is rare and helps with debugging, so it's ok to be info.
                            tracing::info!(
                                ?recv_error,
                                ?max_time,
                                ?cur_time,
                                ?server_long_poll_id,
                                ?client_long_poll_id,
                                "returning from long poll due to a state error.\
                                Is Zebra shutting down?"
                            );

                            return Err(recv_error).map_error(server::error::LegacyCode::default());
                        }
                    }
                }

                // The max time does not elapse during normal operation on mainnet,
                // and it rarely elapses on testnet.
                Some(_elapsed) = wait_for_max_time => {
                    // This log is very rare so it's ok to be info.
                    tracing::info!(
                        ?max_time,
                        ?cur_time,
                        ?server_long_poll_id,
                        ?client_long_poll_id,
                        "returning from long poll because max time was reached"
                    );

                    max_time_reached = true;
                }
            }
        };

        // - Processing fetched data to create a transaction template
        //
        // Apart from random weighted transaction selection,
        // the template only depends on the previously fetched data.
        // This processing never fails.

        // Calculate the next block height.
        let next_block_height =
            (chain_tip_and_local_time.tip_height + 1).expect("tip is far below Height::MAX");

        tracing::debug!(
            mempool_tx_hashes = ?mempool_txs
                .iter()
                .map(|tx| tx.transaction.id.mined_id())
                .collect::<Vec<_>>(),
            "selecting transactions for the template from the mempool"
        );

        // Randomly select some mempool transactions.
        let mempool_txs = get_block_template::zip317::select_mempool_transactions(
            &network,
            next_block_height,
            &miner_address,
            mempool_txs,
            mempool_tx_deps,
            debug_like_zcashd,
            extra_coinbase_data.clone(),
        );

        tracing::debug!(
            selected_mempool_tx_hashes = ?mempool_txs
                .iter()
                .map(|#[cfg(not(test))] tx, #[cfg(test)] (_, tx)| tx.transaction.id.mined_id())
                .collect::<Vec<_>>(),
            "selected transactions for the template from the mempool"
        );

        // - After this point, the template only depends on the previously fetched data.

        let response = GetBlockTemplate::new(
            &network,
            &miner_address,
            &chain_tip_and_local_time,
            server_long_poll_id,
            mempool_txs,
            submit_old,
            debug_like_zcashd,
            extra_coinbase_data,
        );

        Ok(response.into())
    }

    async fn submit_block(
        &self,
        HexData(block_bytes): HexData,
        _parameters: Option<submit_block::JsonParameters>,
    ) -> Result<submit_block::Response> {
        let mut block_verifier_router = self.gbt.block_verifier_router();

        let block: Block = match block_bytes.zcash_deserialize_into() {
            Ok(block_bytes) => block_bytes,
            Err(error) => {
                tracing::info!(
                    ?error,
                    "submit block failed: block bytes could not be deserialized into a structurally valid block"
                );

                return Ok(submit_block::ErrorResponse::Rejected.into());
            }
        };

        let height = block
            .coinbase_height()
            .ok_or_error(0, "coinbase height not found")?;
        let block_hash = block.hash();

        let block_verifier_router_response = block_verifier_router
            .ready()
            .await
            .map_err(|error| ErrorObject::owned(0, error.to_string(), None::<()>))?
            .call(zebra_consensus::Request::Commit(Arc::new(block)))
            .await;

        let chain_error = match block_verifier_router_response {
            // Currently, this match arm returns `null` (Accepted) for blocks committed
            // to any chain, but Accepted is only for blocks in the best chain.
            //
            // TODO (#5487):
            // - Inconclusive: check if the block is on a side-chain
            // The difference is important to miners, because they want to mine on the best chain.
            Ok(hash) => {
                tracing::info!(?hash, ?height, "submit block accepted");

                self.gbt
                    .advertise_mined_block(hash, height)
                    .map_error_with_prefix(0, "failed to send mined block")?;

                return Ok(submit_block::Response::Accepted);
            }

            // Turns BoxError into Result<VerifyChainError, BoxError>,
            // by downcasting from Any to VerifyChainError.
            Err(box_error) => {
                let error = box_error
                    .downcast::<RouterError>()
                    .map(|boxed_chain_error| *boxed_chain_error);

                tracing::info!(
                    ?error,
                    ?block_hash,
                    ?height,
                    "submit block failed verification"
                );

                error
            }
        };

        let response = match chain_error {
            Ok(source) if source.is_duplicate_request() => submit_block::ErrorResponse::Duplicate,

            // Currently, these match arms return Reject for the older duplicate in a queue,
            // but queued duplicates should be DuplicateInconclusive.
            //
            // Optional TODO (#5487):
            // - DuplicateInconclusive: turn these non-finalized state duplicate block errors
            //   into BlockError enum variants, and handle them as DuplicateInconclusive:
            //   - "block already sent to be committed to the state"
            //   - "replaced by newer request"
            // - keep the older request in the queue,
            //   and return a duplicate error for the newer request immediately.
            //   This improves the speed of the RPC response.
            //
            // Checking the download queues and BlockVerifierRouter buffer for duplicates
            // might require architectural changes to Zebra, so we should only do it
            // if mining pools really need it.
            Ok(_verify_chain_error) => submit_block::ErrorResponse::Rejected,

            // This match arm is currently unreachable, but if future changes add extra error types,
            // we want to turn them into `Rejected`.
            Err(_unknown_error_type) => submit_block::ErrorResponse::Rejected,
        };

        Ok(response.into())
    }

    async fn get_mining_info(&self) -> Result<get_mining_info::Response> {
        let network = self.network.clone();
        let mut state = self.state.clone();

        let chain_tip = self.latest_chain_tip.clone();
        let tip_height = chain_tip.best_tip_height().unwrap_or(Height(0)).0;

        let mut current_block_tx = None;
        if tip_height > 0 {
            let mined_tx_ids = chain_tip.best_tip_mined_transaction_ids();
            current_block_tx =
                (!mined_tx_ids.is_empty()).then(|| mined_tx_ids.len().saturating_sub(1));
        }

        let solution_rate_fut = self.get_network_sol_ps(None, None);
        // Get the current block size.
        let mut current_block_size = None;
        if tip_height > 0 {
            let request = zebra_state::ReadRequest::TipBlockSize;
            let response: zebra_state::ReadResponse = state
                .ready()
                .and_then(|service| service.call(request))
                .await
                .map_error(server::error::LegacyCode::default())?;
            current_block_size = match response {
                zebra_state::ReadResponse::TipBlockSize(Some(block_size)) => Some(block_size),
                _ => None,
            };
        }

        Ok(get_mining_info::Response::new(
            tip_height,
            current_block_size,
            current_block_tx,
            network,
            solution_rate_fut.await?,
        ))
    }

    async fn get_network_sol_ps(
        &self,
        num_blocks: Option<i32>,
        height: Option<i32>,
    ) -> Result<u64> {
        // Default number of blocks is 120 if not supplied.
        let mut num_blocks =
            num_blocks.unwrap_or(get_block_template::DEFAULT_SOLUTION_RATE_WINDOW_SIZE);
        // But if it is 0 or negative, it uses the proof of work averaging window.
        if num_blocks < 1 {
            num_blocks = i32::try_from(POW_AVERAGING_WINDOW).expect("fits in i32");
        }
        let num_blocks =
            usize::try_from(num_blocks).expect("just checked for negatives, i32 fits in usize");

        // Default height is the tip height if not supplied. Negative values also mean the tip
        // height. Since negative values aren't valid heights, we can just use the conversion.
        let height = height.and_then(|height| height.try_into_height().ok());

        let mut state = self.state.clone();

        let request = ReadRequest::SolutionRate { num_blocks, height };

        let response = state
            .ready()
            .and_then(|service| service.call(request))
            .await
            .map_err(|error| ErrorObject::owned(0, error.to_string(), None::<()>))?;

        let solution_rate = match response {
            // zcashd returns a 0 rate when the calculation is invalid
            ReadResponse::SolutionRate(solution_rate) => solution_rate.unwrap_or(0),

            _ => unreachable!("unmatched response to a solution rate request"),
        };

        Ok(solution_rate
            .try_into()
            .expect("per-second solution rate always fits in u64"))
    }

    async fn get_peer_info(&self) -> Result<Vec<PeerInfo>> {
        let address_book = self.address_book.clone();
        Ok(address_book
            .recently_live_peers(chrono::Utc::now())
            .into_iter()
            .map(PeerInfo::from)
            .collect())
    }

    async fn validate_address(&self, raw_address: String) -> Result<validate_address::Response> {
        let network = self.network.clone();

        let Ok(address) = raw_address.parse::<zcash_address::ZcashAddress>() else {
            return Ok(validate_address::Response::invalid());
        };

        let address = match address.convert::<primitives::Address>() {
            Ok(address) => address,
            Err(err) => {
                tracing::debug!(?err, "conversion error");
                return Ok(validate_address::Response::invalid());
            }
        };

        // we want to match zcashd's behaviour
        if !address.is_transparent() {
            return Ok(validate_address::Response::invalid());
        }

        if address.network() == network.kind() {
            Ok(validate_address::Response {
                address: Some(raw_address),
                is_valid: true,
                is_script: Some(address.is_script_hash()),
            })
        } else {
            tracing::info!(
                ?network,
                address_network = ?address.network(),
                "invalid address in validateaddress RPC: Zebra's configured network must match address network"
            );

            Ok(validate_address::Response::invalid())
        }
    }

    async fn z_validate_address(
        &self,
        raw_address: String,
    ) -> Result<z_validate_address::Response> {
        let network = self.network.clone();

        let Ok(address) = raw_address.parse::<zcash_address::ZcashAddress>() else {
            return Ok(z_validate_address::Response::invalid());
        };

        let address = match address.convert::<primitives::Address>() {
            Ok(address) => address,
            Err(err) => {
                tracing::debug!(?err, "conversion error");
                return Ok(z_validate_address::Response::invalid());
            }
        };

        if address.network() == network.kind() {
            Ok(z_validate_address::Response {
                is_valid: true,
                address: Some(raw_address),
                address_type: Some(z_validate_address::AddressType::from(&address)),
                is_mine: Some(false),
            })
        } else {
            tracing::info!(
                ?network,
                address_network = ?address.network(),
                "invalid address network in z_validateaddress RPC: address is for {:?} but Zebra is on {:?}",
                address.network(),
                network
            );

            Ok(z_validate_address::Response::invalid())
        }
    }

    async fn get_block_subsidy(&self, height: Option<u32>) -> Result<BlockSubsidy> {
        let latest_chain_tip = self.latest_chain_tip.clone();
        let network = self.network.clone();

        let height = if let Some(height) = height {
            Height(height)
        } else {
            best_chain_tip_height(&latest_chain_tip)?
        };

        if height < network.height_for_first_halving() {
            return Err(ErrorObject::borrowed(
                0,
                "Zebra does not support founders' reward subsidies, \
                        use a block height that is after the first halving",
                None,
            ));
        }

        // Always zero for post-halving blocks
        let founders = Amount::zero();

        let total_block_subsidy =
            block_subsidy(height, &network).map_error(server::error::LegacyCode::default())?;
        let miner_subsidy = miner_subsidy(height, &network, total_block_subsidy)
            .map_error(server::error::LegacyCode::default())?;

        let (lockbox_streams, mut funding_streams): (Vec<_>, Vec<_>) =
            funding_stream_values(height, &network, total_block_subsidy)
                .map_error(server::error::LegacyCode::default())?
                .into_iter()
                // Separate the funding streams into deferred and non-deferred streams
                .partition(|(receiver, _)| matches!(receiver, FundingStreamReceiver::Deferred));

        let is_nu6 = NetworkUpgrade::current(&network, height) == NetworkUpgrade::Nu6;

        let [lockbox_total, funding_streams_total]: [std::result::Result<
            Amount<NonNegative>,
            amount::Error,
        >; 2] = [&lockbox_streams, &funding_streams]
            .map(|streams| streams.iter().map(|&(_, amount)| amount).sum());

        // Use the same funding stream order as zcashd
        funding_streams.sort_by_key(|(receiver, _funding_stream)| {
            ZCASHD_FUNDING_STREAM_ORDER
                .iter()
                .position(|zcashd_receiver| zcashd_receiver == receiver)
        });

        // Format the funding streams and lockbox streams
        let [funding_streams, lockbox_streams]: [Vec<_>; 2] = [funding_streams, lockbox_streams]
            .map(|streams| {
                streams
                    .into_iter()
                    .map(|(receiver, value)| {
                        let address = funding_stream_address(height, &network, receiver);
                        types::subsidy::FundingStream::new(is_nu6, receiver, value, address)
                    })
                    .collect()
            });

        Ok(BlockSubsidy {
            miner: miner_subsidy.into(),
            founders: founders.into(),
            funding_streams,
            lockbox_streams,
            funding_streams_total: funding_streams_total
                .map_error(server::error::LegacyCode::default())?
                .into(),
            lockbox_total: lockbox_total
                .map_error(server::error::LegacyCode::default())?
                .into(),
            total_block_subsidy: total_block_subsidy.into(),
        })
    }

    async fn get_difficulty(&self) -> Result<f64> {
        chain_tip_difficulty(self.network.clone(), self.state.clone(), false).await
    }

    async fn z_list_unified_receivers(&self, address: String) -> Result<unified_address::Response> {
        use zcash_address::unified::Container;

        let (network, unified_address): (
            zcash_protocol::consensus::NetworkType,
            zcash_address::unified::Address,
        ) = zcash_address::unified::Encoding::decode(address.clone().as_str())
            .map_err(|error| ErrorObject::owned(0, error.to_string(), None::<()>))?;

        let mut p2pkh = String::new();
        let mut p2sh = String::new();
        let mut orchard = String::new();
        let mut sapling = String::new();

        for item in unified_address.items() {
            match item {
                zcash_address::unified::Receiver::Orchard(_data) => {
                    let addr = zcash_address::unified::Address::try_from_items(vec![item])
                        .expect("using data already decoded as valid");
                    orchard = addr.encode(&network);
                }
                zcash_address::unified::Receiver::Sapling(data) => {
                    let addr = zebra_chain::primitives::Address::try_from_sapling(network, data)
                        .expect("using data already decoded as valid");
                    sapling = addr.payment_address().unwrap_or_default();
                }
                zcash_address::unified::Receiver::P2pkh(data) => {
                    let addr =
                        zebra_chain::primitives::Address::try_from_transparent_p2pkh(network, data)
                            .expect("using data already decoded as valid");
                    p2pkh = addr.payment_address().unwrap_or_default();
                }
                zcash_address::unified::Receiver::P2sh(data) => {
                    let addr =
                        zebra_chain::primitives::Address::try_from_transparent_p2sh(network, data)
                            .expect("using data already decoded as valid");
                    p2sh = addr.payment_address().unwrap_or_default();
                }
                _ => (),
            }
        }

        Ok(unified_address::Response::new(
            orchard, sapling, p2pkh, p2sh,
        ))
    }

    async fn generate(&self, num_blocks: u32) -> Result<Vec<GetBlockHash>> {
        let rpc = self.clone();
        let network = self.network.clone();

        if !network.disable_pow() {
            return Err(ErrorObject::borrowed(
                0,
                "generate is only supported on networks where PoW is disabled",
                None,
            ));
        }

        let mut block_hashes = Vec::new();
        for _ in 0..num_blocks {
            let block_template = rpc
                .get_block_template(None)
                .await
                .map_error(server::error::LegacyCode::default())?;

            let get_block_template::Response::TemplateMode(block_template) = block_template else {
                return Err(ErrorObject::borrowed(
                    0,
                    "error generating block template",
                    None,
                ));
            };

            let proposal_block = proposal_block_from_template(
                &block_template,
                get_block_template::TimeSource::CurTime,
                NetworkUpgrade::current(&network, Height(block_template.height)),
            )
            .map_error(server::error::LegacyCode::default())?;
            let hex_proposal_block = HexData(
                proposal_block
                    .zcash_serialize_to_vec()
                    .map_error(server::error::LegacyCode::default())?,
            );

            let _submit = rpc
                .submit_block(hex_proposal_block, None)
                .await
                .map_error(server::error::LegacyCode::default())?;

            block_hashes.push(GetBlockHash(proposal_block.hash()));
        }

        Ok(block_hashes)
    }
}

// TODO: Move the code below to separate modules.

/// Returns the best chain tip height of `latest_chain_tip`,
/// or an RPC error if there are no blocks in the state.
pub fn best_chain_tip_height<Tip>(latest_chain_tip: &Tip) -> Result<Height>
where
    Tip: ChainTip + Clone + Send + Sync + 'static,
{
    latest_chain_tip
        .best_tip_height()
        .ok_or_misc_error("No blocks in state")
}

/// Response to a `getinfo` RPC request.
///
/// See the notes for the [`Rpc::get_info` method].
#[derive(Clone, Debug, PartialEq, serde::Serialize, serde::Deserialize)]
pub struct GetInfo {
    /// The node version
    version: u64,

    /// The node version build number
    build: String,

    /// The server sub-version identifier, used as the network protocol user-agent
    subversion: String,

    /// The protocol version
    #[serde(rename = "protocolversion")]
    protocol_version: u32,

    /// The current number of blocks processed in the server
    blocks: u32,

    /// The total (inbound and outbound) number of connections the node has
    connections: usize,

    /// The proxy (if any) used by the server. Currently always `None` in Zebra.
    #[serde(skip_serializing_if = "Option::is_none")]
    proxy: Option<String>,

    /// The current network difficulty
    difficulty: f64,

    /// True if the server is running in testnet mode, false otherwise
    testnet: bool,

    /// The minimum transaction fee in ZEC/kB
    #[serde(rename = "paytxfee")]
    pay_tx_fee: f64,

    /// The minimum relay fee for non-free transactions in ZEC/kB
    #[serde(rename = "relayfee")]
    relay_fee: f64,

    /// The last error or warning message, or "no errors" if there are no errors
    errors: String,

    /// The time of the last error or warning message, or "no errors timestamp" if there are no errors
    #[serde(rename = "errorstimestamp")]
    errors_timestamp: String,
}

impl Default for GetInfo {
    fn default() -> Self {
        GetInfo {
            version: 0,
            build: "some build version".to_string(),
            subversion: "some subversion".to_string(),
            protocol_version: 0,
            blocks: 0,
            connections: 0,
            proxy: None,
            difficulty: 0.0,
            testnet: false,
            pay_tx_fee: 0.0,
            relay_fee: 0.0,
            errors: "no errors".to_string(),
            errors_timestamp: "no errors timestamp".to_string(),
        }
    }
}

impl GetInfo {
    /// Constructs [`GetInfo`] from its constituent parts.
    #[allow(clippy::too_many_arguments)]
    pub fn from_parts(
        version: u64,
        build: String,
        subversion: String,
        protocol_version: u32,
        blocks: u32,
        connections: usize,
        proxy: Option<String>,
        difficulty: f64,
        testnet: bool,
        pay_tx_fee: f64,
        relay_fee: f64,
        errors: String,
        errors_timestamp: String,
    ) -> Self {
        Self {
            version,
            build,
            subversion,
            protocol_version,
            blocks,
            connections,
            proxy,
            difficulty,
            testnet,
            pay_tx_fee,
            relay_fee,
            errors,
            errors_timestamp,
        }
    }

    /// Returns the contents of ['GetInfo'].
    pub fn into_parts(
        self,
    ) -> (
        u64,
        String,
        String,
        u32,
        u32,
        usize,
        Option<String>,
        f64,
        bool,
        f64,
        f64,
        String,
        String,
    ) {
        (
            self.version,
            self.build,
            self.subversion,
            self.protocol_version,
            self.blocks,
            self.connections,
            self.proxy,
            self.difficulty,
            self.testnet,
            self.pay_tx_fee,
            self.relay_fee,
            self.errors,
            self.errors_timestamp,
        )
    }

    /// Create the node version number.
    pub fn version(build_string: &str) -> Option<u64> {
        let semver_version = semver::Version::parse(build_string.strip_prefix('v')?).ok()?;
        let build_number = semver_version
            .build
            .as_str()
            .split('.')
            .next()
            .and_then(|num_str| num_str.parse::<u64>().ok())
            .unwrap_or_default();

        // https://github.com/zcash/zcash/blob/v6.1.0/src/clientversion.h#L55-L59
        let version_number = 1_000_000 * semver_version.major
            + 10_000 * semver_version.minor
            + 100 * semver_version.patch
            + build_number;

        Some(version_number)
    }
}

/// Response to a `getblockchaininfo` RPC request.
///
/// See the notes for the [`Rpc::get_blockchain_info` method].
#[derive(Clone, Debug, serde::Serialize, serde::Deserialize)]
pub struct GetBlockChainInfo {
    /// Current network name as defined in BIP70 (main, test, regtest)
    chain: String,

    /// The current number of blocks processed in the server, numeric
    blocks: Height,

    /// The current number of headers we have validated in the best chain, that is,
    /// the height of the best chain.
    headers: Height,

    /// The estimated network solution rate in Sol/s.
    difficulty: f64,

    /// The verification progress relative to the estimated network chain tip.
    #[serde(rename = "verificationprogress")]
    verification_progress: f64,

    /// The total amount of work in the best chain, hex-encoded.
    #[serde(rename = "chainwork")]
    chain_work: u64,

    /// Whether this node is pruned, currently always false in Zebra.
    pruned: bool,

    /// The estimated size of the block and undo files on disk
    size_on_disk: u64,

    /// The current number of note commitments in the commitment tree
    commitments: u64,

    /// The hash of the currently best block, in big-endian order, hex-encoded
    #[serde(rename = "bestblockhash", with = "hex")]
    best_block_hash: block::Hash,

    /// If syncing, the estimated height of the chain, else the current best height, numeric.
    ///
    /// In Zebra, this is always the height estimate, so it might be a little inaccurate.
    #[serde(rename = "estimatedheight")]
    estimated_height: Height,

    /// Chain supply balance
    #[serde(rename = "chainSupply")]
    chain_supply: get_blockchain_info::Balance,

    /// Value pool balances
    #[serde(rename = "valuePools")]
    value_pools: [get_blockchain_info::Balance; 5],

    /// Status of network upgrades
    upgrades: IndexMap<ConsensusBranchIdHex, NetworkUpgradeInfo>,

    /// Branch IDs of the current and upcoming consensus rules
    consensus: TipConsensusBranch,
}

impl Default for GetBlockChainInfo {
    fn default() -> Self {
        GetBlockChainInfo {
            chain: "main".to_string(),
            blocks: Height(1),
            best_block_hash: block::Hash([0; 32]),
            estimated_height: Height(1),
            chain_supply: get_blockchain_info::Balance::chain_supply(Default::default()),
            value_pools: get_blockchain_info::Balance::zero_pools(),
            upgrades: IndexMap::new(),
            consensus: TipConsensusBranch {
                chain_tip: ConsensusBranchIdHex(ConsensusBranchId::default()),
                next_block: ConsensusBranchIdHex(ConsensusBranchId::default()),
            },
            headers: Height(1),
            difficulty: 0.0,
            verification_progress: 0.0,
            chain_work: 0,
            pruned: false,
            size_on_disk: 0,
            commitments: 0,
        }
    }
}

impl GetBlockChainInfo {
    /// Creates a new [`GetBlockChainInfo`] instance.
    #[allow(clippy::too_many_arguments)]
    pub fn new(
        chain: String,
        blocks: Height,
        best_block_hash: block::Hash,
        estimated_height: Height,
        chain_supply: get_blockchain_info::Balance,
        value_pools: [get_blockchain_info::Balance; 5],
        upgrades: IndexMap<ConsensusBranchIdHex, NetworkUpgradeInfo>,
        consensus: TipConsensusBranch,
        headers: Height,
        difficulty: f64,
        verification_progress: f64,
        chain_work: u64,
        pruned: bool,
        size_on_disk: u64,
        commitments: u64,
    ) -> Self {
        Self {
            chain,
            blocks,
            best_block_hash,
            estimated_height,
            chain_supply,
            value_pools,
            upgrades,
            consensus,
            headers,
            difficulty,
            verification_progress,
            chain_work,
            pruned,
            size_on_disk,
            commitments,
        }
    }

    /// Returns the current network name as defined in BIP70 (main, test, regtest).
    pub fn chain(&self) -> String {
        self.chain.clone()
    }

    /// Returns the current number of blocks processed in the server.
    pub fn blocks(&self) -> Height {
        self.blocks
    }

    /// Returns the hash of the current best chain tip block, in big-endian order, hex-encoded.
    pub fn best_block_hash(&self) -> &block::Hash {
        &self.best_block_hash
    }

    /// Returns the estimated height of the chain.
    ///
    /// If syncing, the estimated height of the chain, else the current best height, numeric.
    ///
    /// In Zebra, this is always the height estimate, so it might be a little inaccurate.
    pub fn estimated_height(&self) -> Height {
        self.estimated_height
    }

    /// Returns the value pool balances.
    pub fn value_pools(&self) -> &[get_blockchain_info::Balance; 5] {
        &self.value_pools
    }

    /// Returns the network upgrades.
    pub fn upgrades(&self) -> &IndexMap<ConsensusBranchIdHex, NetworkUpgradeInfo> {
        &self.upgrades
    }

    /// Returns the Branch IDs of the current and upcoming consensus rules.
    pub fn consensus(&self) -> &TipConsensusBranch {
        &self.consensus
    }
}

/// A wrapper type with a list of transparent address strings.
///
/// This is used for the input parameter of [`RpcServer::get_address_balance`],
/// [`RpcServer::get_address_tx_ids`] and [`RpcServer::get_address_utxos`].
#[derive(Clone, Debug, Eq, PartialEq, Hash, serde::Deserialize)]
pub struct AddressStrings {
    /// A list of transparent address strings.
    addresses: Vec<String>,
}

impl AddressStrings {
    /// Creates a new `AddressStrings` given a vector.
    #[cfg(test)]
    pub fn new(addresses: Vec<String>) -> AddressStrings {
        AddressStrings { addresses }
    }

    /// Creates a new [`AddressStrings`] from a given vector, returns an error if any addresses are incorrect.
    pub fn new_valid(addresses: Vec<String>) -> Result<AddressStrings> {
        let address_strings = Self { addresses };
        address_strings.clone().valid_addresses()?;
        Ok(address_strings)
    }

    /// Given a list of addresses as strings:
    /// - check if provided list have all valid transparent addresses.
    /// - return valid addresses as a set of `Address`.
    pub fn valid_addresses(self) -> Result<HashSet<Address>> {
        // Reference for the legacy error code:
        // <https://github.com/zcash/zcash/blob/99ad6fdc3a549ab510422820eea5e5ce9f60a5fd/src/rpc/misc.cpp#L783-L784>
        let valid_addresses: HashSet<Address> = self
            .addresses
            .into_iter()
            .map(|address| {
                address
                    .parse()
                    .map_error(server::error::LegacyCode::InvalidAddressOrKey)
            })
            .collect::<Result<_>>()?;

        Ok(valid_addresses)
    }

    /// Given a list of addresses as strings:
    /// - check if provided list have all valid transparent addresses.
    /// - return valid addresses as a vec of strings.
    pub fn valid_address_strings(self) -> Result<Vec<String>> {
        self.clone().valid_addresses()?;
        Ok(self.addresses)
    }
}

/// The transparent balance of a set of addresses.
#[derive(Clone, Copy, Debug, Default, Eq, PartialEq, Hash, serde::Serialize)]
pub struct AddressBalance {
    /// The total transparent balance.
    pub balance: u64,
}

/// A hex-encoded [`ConsensusBranchId`] string.
#[derive(Copy, Clone, Debug, Eq, PartialEq, Hash, serde::Serialize, serde::Deserialize)]
pub struct ConsensusBranchIdHex(#[serde(with = "hex")] ConsensusBranchId);

impl ConsensusBranchIdHex {
    /// Returns a new instance of ['ConsensusBranchIdHex'].
    pub fn new(consensus_branch_id: u32) -> Self {
        ConsensusBranchIdHex(consensus_branch_id.into())
    }

    /// Returns the value of the ['ConsensusBranchId'].
    pub fn inner(&self) -> u32 {
        self.0.into()
    }
}

/// Information about [`NetworkUpgrade`] activation.
#[derive(Copy, Clone, Debug, Eq, PartialEq, serde::Serialize, serde::Deserialize)]
pub struct NetworkUpgradeInfo {
    /// Name of upgrade, string.
    ///
    /// Ignored by lightwalletd, but useful for debugging.
    name: NetworkUpgrade,

    /// Block height of activation, numeric.
    #[serde(rename = "activationheight")]
    activation_height: Height,

    /// Status of upgrade, string.
    status: NetworkUpgradeStatus,
}

impl NetworkUpgradeInfo {
    /// Constructs [`NetworkUpgradeInfo`] from its constituent parts.
    pub fn from_parts(
        name: NetworkUpgrade,
        activation_height: Height,
        status: NetworkUpgradeStatus,
    ) -> Self {
        Self {
            name,
            activation_height,
            status,
        }
    }

    /// Returns the contents of ['NetworkUpgradeInfo'].
    pub fn into_parts(self) -> (NetworkUpgrade, Height, NetworkUpgradeStatus) {
        (self.name, self.activation_height, self.status)
    }
}

/// The activation status of a [`NetworkUpgrade`].
#[derive(Copy, Clone, Debug, Eq, PartialEq, serde::Serialize, serde::Deserialize)]
pub enum NetworkUpgradeStatus {
    /// The network upgrade is currently active.
    ///
    /// Includes all network upgrades that have previously activated,
    /// even if they are not the most recent network upgrade.
    #[serde(rename = "active")]
    Active,

    /// The network upgrade does not have an activation height.
    #[serde(rename = "disabled")]
    Disabled,

    /// The network upgrade has an activation height, but we haven't reached it yet.
    #[serde(rename = "pending")]
    Pending,
}

/// The [`ConsensusBranchId`]s for the tip and the next block.
///
/// These branch IDs are different when the next block is a network upgrade activation block.
#[derive(Copy, Clone, Debug, Eq, PartialEq, serde::Serialize, serde::Deserialize)]
pub struct TipConsensusBranch {
    /// Branch ID used to validate the current chain tip, big-endian, hex-encoded.
    #[serde(rename = "chaintip")]
    chain_tip: ConsensusBranchIdHex,

    /// Branch ID used to validate the next block, big-endian, hex-encoded.
    #[serde(rename = "nextblock")]
    next_block: ConsensusBranchIdHex,
}

impl TipConsensusBranch {
    /// Constructs [`TipConsensusBranch`] from its constituent parts.
    pub fn from_parts(chain_tip: u32, next_block: u32) -> Self {
        Self {
            chain_tip: ConsensusBranchIdHex::new(chain_tip),
            next_block: ConsensusBranchIdHex::new(next_block),
        }
    }

    /// Returns the contents of ['TipConsensusBranch'].
    pub fn into_parts(self) -> (u32, u32) {
        (self.chain_tip.inner(), self.next_block.inner())
    }
}

/// Response to a `sendrawtransaction` RPC request.
///
/// Contains the hex-encoded hash of the sent transaction.
///
/// See the notes for the [`Rpc::send_raw_transaction` method].
#[derive(Copy, Clone, Debug, Eq, PartialEq, serde::Serialize, serde::Deserialize)]
pub struct SentTransactionHash(#[serde(with = "hex")] transaction::Hash);

impl Default for SentTransactionHash {
    fn default() -> Self {
        Self(transaction::Hash::from([0; 32]))
    }
}

impl SentTransactionHash {
    /// Constructs a new [`SentTransactionHash`].
    pub fn new(hash: transaction::Hash) -> Self {
        SentTransactionHash(hash)
    }

    /// Returns the contents of ['SentTransactionHash'].
    pub fn inner(&self) -> transaction::Hash {
        self.0
    }
}

/// Response to a `getblock` RPC request.
///
/// See the notes for the [`RpcServer::get_block`] method.
#[derive(Clone, Debug, PartialEq, serde::Serialize)]
#[serde(untagged)]
#[allow(clippy::large_enum_variant)] //TODO: create a struct for the Object and Box it
pub enum GetBlock {
    /// The request block, hex-encoded.
    Raw(#[serde(with = "hex")] SerializedBlock),
    /// The block object.
    Object {
        /// The hash of the requested block.
        hash: GetBlockHash,

        /// The number of confirmations of this block in the best chain,
        /// or -1 if it is not in the best chain.
        confirmations: i64,

        /// The block size. TODO: fill it
        #[serde(skip_serializing_if = "Option::is_none")]
        size: Option<i64>,

        /// The height of the requested block.
        #[serde(skip_serializing_if = "Option::is_none")]
        height: Option<Height>,

        /// The version field of the requested block.
        #[serde(skip_serializing_if = "Option::is_none")]
        version: Option<u32>,

        /// The merkle root of the requested block.
        #[serde(with = "opthex", rename = "merkleroot")]
        #[serde(skip_serializing_if = "Option::is_none")]
        merkle_root: Option<block::merkle::Root>,

        /// The blockcommitments field of the requested block. Its interpretation changes
        /// depending on the network and height.
        #[serde(with = "opthex", rename = "blockcommitments")]
        #[serde(skip_serializing_if = "Option::is_none")]
        block_commitments: Option<[u8; 32]>,

        // `authdataroot` would be here. Undocumented. TODO: decide if we want to support it
        //
        /// The root of the Sapling commitment tree after applying this block.
        #[serde(with = "opthex", rename = "finalsaplingroot")]
        #[serde(skip_serializing_if = "Option::is_none")]
        final_sapling_root: Option<[u8; 32]>,

        /// The root of the Orchard commitment tree after applying this block.
        #[serde(with = "opthex", rename = "finalorchardroot")]
        #[serde(skip_serializing_if = "Option::is_none")]
        final_orchard_root: Option<[u8; 32]>,

        // `chainhistoryroot` would be here. Undocumented. TODO: decide if we want to support it
        //
        /// List of transactions in block order, hex-encoded if verbosity=1 or
        /// as objects if verbosity=2.
        tx: Vec<GetBlockTransaction>,

        /// The height of the requested block.
        #[serde(skip_serializing_if = "Option::is_none")]
        time: Option<i64>,

        /// The nonce of the requested block header.
        #[serde(with = "opthex")]
        #[serde(skip_serializing_if = "Option::is_none")]
        nonce: Option<[u8; 32]>,

        /// The Equihash solution in the requested block header.
        /// Note: presence of this field in getblock is not documented in zcashd.
        #[serde(with = "opthex")]
        #[serde(skip_serializing_if = "Option::is_none")]
        solution: Option<Solution>,

        /// The difficulty threshold of the requested block header displayed in compact form.
        #[serde(with = "opthex")]
        #[serde(skip_serializing_if = "Option::is_none")]
        bits: Option<CompactDifficulty>,

        /// Floating point number that represents the difficulty limit for this block as a multiple
        /// of the minimum difficulty for the network.
        #[serde(skip_serializing_if = "Option::is_none")]
        difficulty: Option<f64>,

        // `chainwork` would be here, but we don't plan on supporting it
        // `anchor` would be here. Not planned to be supported.
        // `chainSupply` would be here, TODO: implement
        // `valuePools` would be here, TODO: implement
        //
        /// Information about the note commitment trees.
        trees: GetBlockTrees,

        /// The previous block hash of the requested block header.
        #[serde(rename = "previousblockhash", skip_serializing_if = "Option::is_none")]
        previous_block_hash: Option<GetBlockHash>,

        /// The next block hash after the requested block header.
        #[serde(rename = "nextblockhash", skip_serializing_if = "Option::is_none")]
        next_block_hash: Option<GetBlockHash>,
    },
}

impl Default for GetBlock {
    fn default() -> Self {
        GetBlock::Object {
            hash: GetBlockHash::default(),
            confirmations: 0,
            height: None,
            time: None,
            tx: Vec::new(),
            trees: GetBlockTrees::default(),
            size: None,
            version: None,
            merkle_root: None,
            block_commitments: None,
            final_sapling_root: None,
            final_orchard_root: None,
            nonce: None,
            bits: None,
            difficulty: None,
            previous_block_hash: None,
            next_block_hash: None,
            solution: None,
        }
    }
}

#[derive(Clone, Debug, PartialEq, serde::Serialize)]
#[serde(untagged)]
/// The transaction list in a `getblock` call. Can be a list of transaction
/// IDs or the full transaction details depending on verbosity.
pub enum GetBlockTransaction {
    /// The transaction hash, hex-encoded.
    Hash(#[serde(with = "hex")] transaction::Hash),
    /// The block object.
    Object(Box<TransactionObject>),
}

/// Response to a `getblockheader` RPC request.
///
/// See the notes for the [`RpcServer::get_block_header`] method.
#[derive(Clone, Debug, PartialEq, serde::Serialize)]
#[serde(untagged)]
pub enum GetBlockHeader {
    /// The request block header, hex-encoded.
    Raw(hex_data::HexData),

    /// The block header object.
    Object(Box<GetBlockHeaderObject>),
}

#[derive(Clone, Debug, PartialEq, serde::Serialize)]
/// Verbose response to a `getblockheader` RPC request.
///
/// See the notes for the [`RpcServer::get_block_header`] method.
pub struct GetBlockHeaderObject {
    /// The hash of the requested block.
    pub hash: GetBlockHash,

    /// The number of confirmations of this block in the best chain,
    /// or -1 if it is not in the best chain.
    pub confirmations: i64,

    /// The height of the requested block.
    pub height: Height,

    /// The version field of the requested block.
    pub version: u32,

    /// The merkle root of the requesteed block.
    #[serde(with = "hex", rename = "merkleroot")]
    pub merkle_root: block::merkle::Root,

    /// The blockcommitments field of the requested block. Its interpretation changes
    /// depending on the network and height.
    #[serde(with = "hex", rename = "blockcommitments")]
    pub block_commitments: [u8; 32],

    /// The root of the Sapling commitment tree after applying this block.
    #[serde(with = "hex", rename = "finalsaplingroot")]
    pub final_sapling_root: [u8; 32],

    /// The number of Sapling notes in the Sapling note commitment tree
    /// after applying this block. Used by the `getblock` RPC method.
    #[serde(skip)]
    pub sapling_tree_size: u64,

    /// The block time of the requested block header in non-leap seconds since Jan 1 1970 GMT.
    pub time: i64,

    /// The nonce of the requested block header.
    #[serde(with = "hex")]
    pub nonce: [u8; 32],

    /// The Equihash solution in the requested block header.
    #[serde(with = "hex")]
    pub solution: Solution,

    /// The difficulty threshold of the requested block header displayed in compact form.
    #[serde(with = "hex")]
    pub bits: CompactDifficulty,

    /// Floating point number that represents the difficulty limit for this block as a multiple
    /// of the minimum difficulty for the network.
    pub difficulty: f64,

    /// The previous block hash of the requested block header.
    #[serde(rename = "previousblockhash")]
    pub previous_block_hash: GetBlockHash,

    /// The next block hash after the requested block header.
    #[serde(rename = "nextblockhash", skip_serializing_if = "Option::is_none")]
    pub next_block_hash: Option<GetBlockHash>,
}

impl Default for GetBlockHeader {
    fn default() -> Self {
        GetBlockHeader::Object(Box::default())
    }
}

impl Default for GetBlockHeaderObject {
    fn default() -> Self {
        let difficulty: ExpandedDifficulty = zebra_chain::work::difficulty::U256::one().into();

        GetBlockHeaderObject {
            hash: GetBlockHash::default(),
            confirmations: 0,
            height: Height::MIN,
            version: 4,
            merkle_root: block::merkle::Root([0; 32]),
            block_commitments: Default::default(),
            final_sapling_root: Default::default(),
            sapling_tree_size: Default::default(),
            time: 0,
            nonce: [0; 32],
            solution: Solution::for_proposal(),
            bits: difficulty.to_compact(),
            difficulty: 1.0,
            previous_block_hash: Default::default(),
            next_block_hash: Default::default(),
        }
    }
}

/// Response to a `getbestblockhash` and `getblockhash` RPC request.
///
/// Contains the hex-encoded hash of the requested block.
///
/// Also see the notes for the [`RpcServer::get_best_block_hash`] and `get_block_hash` methods.
#[derive(Copy, Clone, Debug, Eq, PartialEq, serde::Deserialize, serde::Serialize)]
#[serde(transparent)]
pub struct GetBlockHash(#[serde(with = "hex")] pub block::Hash);

/// Hex-encoded hash of a specific transaction.
#[derive(Copy, Clone, Debug, Eq, PartialEq, serde::Deserialize, serde::Serialize)]
#[serde(transparent)]
pub struct GetTxHash(#[serde(with = "hex")] pub transaction::Hash);

/// Response to a `getbestblockheightandhash` RPC request.
#[derive(Copy, Clone, Debug, Eq, PartialEq, serde::Deserialize, serde::Serialize)]
pub struct GetBlockHeightAndHash {
    /// The best chain tip block height
    pub height: block::Height,
    /// The best chain tip block hash
    pub hash: block::Hash,
}

impl Default for GetBlockHeightAndHash {
    fn default() -> Self {
        Self {
            height: block::Height::MIN,
            hash: block::Hash([0; 32]),
        }
    }
}

impl Default for GetBlockHash {
    fn default() -> Self {
        GetBlockHash(block::Hash([0; 32]))
    }
}

/// Response to a `getrawtransaction` RPC request.
///
/// See the notes for the [`Rpc::get_raw_transaction` method].
#[derive(Clone, Debug, PartialEq, serde::Serialize)]
#[serde(untagged)]
pub enum GetRawTransaction {
    /// The raw transaction, encoded as hex bytes.
    Raw(#[serde(with = "hex")] SerializedTransaction),
    /// The transaction object.
    Object(Box<TransactionObject>),
}

impl Default for GetRawTransaction {
    fn default() -> Self {
        Self::Object(Box::default())
    }
}

/// Response to a `getaddressutxos` RPC request.
///
/// See the notes for the [`Rpc::get_address_utxos` method].
#[derive(Clone, Debug, Eq, PartialEq, serde::Serialize)]
pub struct GetAddressUtxos {
    /// The transparent address, base58check encoded
    address: transparent::Address,

    /// The output txid, in big-endian order, hex-encoded
    #[serde(with = "hex")]
    txid: transaction::Hash,

    /// The transparent output index, numeric
    #[serde(rename = "outputIndex")]
    output_index: OutputIndex,

    /// The transparent output script, hex encoded
    #[serde(with = "hex")]
    script: transparent::Script,

    /// The amount of zatoshis in the transparent output
    satoshis: u64,

    /// The block height, numeric.
    ///
    /// We put this field last, to match the zcashd order.
    height: Height,
}

impl Default for GetAddressUtxos {
    fn default() -> Self {
        Self {
            address: transparent::Address::from_pub_key_hash(
                zebra_chain::parameters::NetworkKind::default(),
                [0u8; 20],
            ),
            txid: transaction::Hash::from([0; 32]),
            output_index: OutputIndex::from_u64(0),
            script: transparent::Script::new(&[0u8; 10]),
            satoshis: u64::default(),
            height: Height(0),
        }
    }
}

impl GetAddressUtxos {
    /// Constructs a new instance of [`GetAddressUtxos`].
    pub fn from_parts(
        address: transparent::Address,
        txid: transaction::Hash,
        output_index: OutputIndex,
        script: transparent::Script,
        satoshis: u64,
        height: Height,
    ) -> Self {
        GetAddressUtxos {
            address,
            txid,
            output_index,
            script,
            satoshis,
            height,
        }
    }

    /// Returns the contents of [`GetAddressUtxos`].
    pub fn into_parts(
        &self,
    ) -> (
        transparent::Address,
        transaction::Hash,
        OutputIndex,
        transparent::Script,
        u64,
        Height,
    ) {
        (
            self.address.clone(),
            self.txid,
            self.output_index,
            self.script.clone(),
            self.satoshis,
            self.height,
        )
    }
}

/// A struct to use as parameter of the `getaddresstxids`.
///
/// See the notes for the [`Rpc::get_address_tx_ids` method].
#[derive(Clone, Debug, Eq, PartialEq, serde::Deserialize)]
pub struct GetAddressTxIdsRequest {
    // A list of addresses to get transactions from.
    addresses: Vec<String>,
    // The height to start looking for transactions.
    start: Option<u32>,
    // The height to end looking for transactions.
    end: Option<u32>,
}

impl GetAddressTxIdsRequest {
    /// Constructs [`GetAddressTxIdsRequest`] from its constituent parts.
    pub fn from_parts(addresses: Vec<String>, start: u32, end: u32) -> Self {
        GetAddressTxIdsRequest {
            addresses,
            start: Some(start),
            end: Some(end),
        }
    }
    /// Returns the contents of [`GetAddressTxIdsRequest`].
    pub fn into_parts(&self) -> (Vec<String>, u32, u32) {
        (
            self.addresses.clone(),
            self.start.unwrap_or(0),
            self.end.unwrap_or(0),
        )
    }
}

/// Information about the sapling and orchard note commitment trees if any.
#[derive(Copy, Clone, Debug, Eq, PartialEq, serde::Deserialize, serde::Serialize)]
pub struct GetBlockTrees {
    #[serde(skip_serializing_if = "SaplingTrees::is_empty")]
    sapling: SaplingTrees,
    #[serde(skip_serializing_if = "OrchardTrees::is_empty")]
    orchard: OrchardTrees,
}

impl Default for GetBlockTrees {
    fn default() -> Self {
        GetBlockTrees {
            sapling: SaplingTrees { size: 0 },
            orchard: OrchardTrees { size: 0 },
        }
    }
}

impl GetBlockTrees {
    /// Constructs a new instance of ['GetBlockTrees'].
    pub fn new(sapling: u64, orchard: u64) -> Self {
        GetBlockTrees {
            sapling: SaplingTrees { size: sapling },
            orchard: OrchardTrees { size: orchard },
        }
    }

    /// Returns sapling data held by ['GetBlockTrees'].
    pub fn sapling(self) -> u64 {
        self.sapling.size
    }

    /// Returns orchard data held by ['GetBlockTrees'].
    pub fn orchard(self) -> u64 {
        self.orchard.size
    }
}

/// Sapling note commitment tree information.
#[derive(Copy, Clone, Debug, Eq, PartialEq, serde::Deserialize, serde::Serialize)]
pub struct SaplingTrees {
    size: u64,
}

impl SaplingTrees {
    fn is_empty(&self) -> bool {
        self.size == 0
    }
}

/// Orchard note commitment tree information.
#[derive(Copy, Clone, Debug, Eq, PartialEq, serde::Deserialize, serde::Serialize)]
pub struct OrchardTrees {
    size: u64,
}

impl OrchardTrees {
    fn is_empty(&self) -> bool {
        self.size == 0
    }
}

/// Build a valid height range from the given optional start and end numbers.
///
/// # Parameters
///
/// - `start`: Optional starting height. If not provided, defaults to 0.
/// - `end`: Optional ending height. A value of 0 or absence of a value indicates to use `chain_height`.
/// - `chain_height`: The maximum permissible height.
///
/// # Returns
///
/// A `RangeInclusive<Height>` from the clamped start to the clamped end.
///
/// # Errors
///
/// Returns an error if the computed start is greater than the computed end.
fn build_height_range(
    start: Option<u32>,
    end: Option<u32>,
    chain_height: Height,
) -> Result<RangeInclusive<Height>> {
    // Convert optional values to Height, using 0 (as Height(0)) when missing.
    // If start is above chain_height, clamp it to chain_height.
    let start = Height(start.unwrap_or(0)).min(chain_height);

    // For `end`, treat a zero value or missing value as `chain_height`:
    let end = match end {
        Some(0) | None => chain_height,
        Some(val) => Height(val).min(chain_height),
    };

    if start > end {
        return Err(ErrorObject::owned(
            ErrorCode::InvalidParams.code(),
            format!("start {start:?} must be less than or equal to end {end:?}"),
            None::<()>,
        ));
    }

    Ok(start..=end)
}

/// Given a potentially negative index, find the corresponding `Height`.
///
/// This function is used to parse the integer index argument of `get_block_hash`.
/// This is based on zcashd's implementation:
/// <https://github.com/zcash/zcash/blob/c267c3ee26510a974554f227d40a89e3ceb5bb4d/src/rpc/blockchain.cpp#L589-L618>
//
// TODO: also use this function in `get_block` and `z_get_treestate`
#[allow(dead_code)]
pub fn height_from_signed_int(index: i32, tip_height: Height) -> Result<Height> {
    if index >= 0 {
        let height = index.try_into().expect("Positive i32 always fits in u32");
        if height > tip_height.0 {
            return Err(ErrorObject::borrowed(
                ErrorCode::InvalidParams.code(),
                "Provided index is greater than the current tip",
                None,
            ));
        }
        Ok(Height(height))
    } else {
        // `index + 1` can't overflow, because `index` is always negative here.
        let height = i32::try_from(tip_height.0)
            .expect("tip height fits in i32, because Height::MAX fits in i32")
            .checked_add(index + 1);

        let sanitized_height = match height {
            None => {
                return Err(ErrorObject::borrowed(
                    ErrorCode::InvalidParams.code(),
                    "Provided index is not valid",
                    None,
                ));
            }
            Some(h) => {
                if h < 0 {
                    return Err(ErrorObject::borrowed(
                        ErrorCode::InvalidParams.code(),
                        "Provided negative index ends up with a negative height",
                        None,
                    ));
                }
                let h: u32 = h.try_into().expect("Positive i32 always fits in u32");
                if h > tip_height.0 {
                    return Err(ErrorObject::borrowed(
                        ErrorCode::InvalidParams.code(),
                        "Provided index is greater than the current tip",
                        None,
                    ));
                }

                h
            }
        };

        Ok(Height(sanitized_height))
    }
}

/// A helper module to serialize `Option<T: ToHex>` as a hex string.
mod opthex {
    use hex::ToHex;
    use serde::Serializer;

    pub fn serialize<S, T>(data: &Option<T>, serializer: S) -> Result<S::Ok, S::Error>
    where
        S: Serializer,
        T: ToHex,
    {
        match data {
            Some(data) => {
                let s = data.encode_hex::<String>();
                serializer.serialize_str(&s)
            }
            None => serializer.serialize_none(),
        }
    }
}

/// Returns the proof-of-work difficulty as a multiple of the minimum difficulty.
pub async fn chain_tip_difficulty<State>(
    network: Network,
    mut state: State,
    should_use_default: bool,
) -> Result<f64>
where
    State: Service<
            zebra_state::ReadRequest,
            Response = zebra_state::ReadResponse,
            Error = zebra_state::BoxError,
        > + Clone
        + Send
        + Sync
        + 'static,
    State::Future: Send,
{
    let request = ReadRequest::ChainInfo;

    // # TODO
    // - add a separate request like BestChainNextMedianTimePast, but skipping the
    //   consistency check, because any block's difficulty is ok for display
    // - return 1.0 for a "not enough blocks in the state" error, like `zcashd`:
    // <https://github.com/zcash/zcash/blob/7b28054e8b46eb46a9589d0bdc8e29f9fa1dc82d/src/rpc/blockchain.cpp#L40-L41>
    let response = state
        .ready()
        .and_then(|service| service.call(request))
        .await;

    let response = match (should_use_default, response) {
        (_, Ok(res)) => res,
        (true, Err(_)) => {
            return Ok((U256::from(network.target_difficulty_limit()) >> 128).as_u128() as f64)
        }
        (false, Err(error)) => return Err(ErrorObject::owned(0, error.to_string(), None::<()>)),
    };

    let chain_info = match response {
        ReadResponse::ChainInfo(info) => info,
        _ => unreachable!("unmatched response to a chain info request"),
    };

    // This RPC is typically used for display purposes, so it is not consensus-critical.
    // But it uses the difficulty consensus rules for its calculations.
    //
    // Consensus:
    // https://zips.z.cash/protocol/protocol.pdf#nbits
    //
    // The zcashd implementation performs to_expanded() on f64,
    // and then does an inverse division:
    // https://github.com/zcash/zcash/blob/d6e2fada844373a8554ee085418e68de4b593a6c/src/rpc/blockchain.cpp#L46-L73
    //
    // But in Zebra we divide the high 128 bits of each expanded difficulty. This gives
    // a similar result, because the lower 128 bits are insignificant after conversion
    // to `f64` with a 53-bit mantissa.
    //
    // `pow_limit >> 128 / difficulty >> 128` is the same as the work calculation
    // `(2^256 / pow_limit) / (2^256 / difficulty)`, but it's a bit more accurate.
    //
    // To simplify the calculation, we don't scale for leading zeroes. (Bitcoin's
    // difficulty currently uses 68 bits, so even it would still have full precision
    // using this calculation.)

    // Get expanded difficulties (256 bits), these are the inverse of the work
    let pow_limit: U256 = network.target_difficulty_limit().into();
    let Some(difficulty) = chain_info.expected_difficulty.to_expanded() else {
        return Ok(0.0);
    };

    // Shift out the lower 128 bits (256 bits, but the top 128 are all zeroes)
    let pow_limit = pow_limit >> 128;
    let difficulty = U256::from(difficulty) >> 128;

    // Convert to u128 then f64.
    // We could also convert U256 to String, then parse as f64, but that's slower.
    let pow_limit = pow_limit.as_u128() as f64;
    let difficulty = difficulty.as_u128() as f64;

    // Invert the division to give approximately: `work(difficulty) / work(pow_limit)`
    Ok(pow_limit / difficulty)
}<|MERGE_RESOLUTION|>--- conflicted
+++ resolved
@@ -52,16 +52,13 @@
         equihash::Solution,
     },
 };
-<<<<<<< HEAD
-use zebra_consensus::ParameterCheckpoint;
 use zebra_crosslink::{
     service::{TFLServiceRequest, TFLServiceResponse},
     TFLBlockFinality, TFLRoster, TFLStaker,
-=======
+};
 use zebra_consensus::{
     block_subsidy, funding_stream_address, funding_stream_values, miner_subsidy,
     ParameterCheckpoint, RouterError,
->>>>>>> 89f82526
 };
 use zebra_network::address_book_peers::AddressBookPeers;
 use zebra_node_services::mempool;
@@ -839,11 +836,7 @@
 
 /// RPC method implementations.
 #[derive(Clone)]
-<<<<<<< HEAD
-pub struct RpcImpl<Mempool, TFLService, State, Tip, AddressBook>
-=======
-pub struct RpcImpl<Mempool, State, Tip, AddressBook, BlockVerifierRouter, SyncStatus>
->>>>>>> 89f82526
+pub struct RpcImpl<Mempool, TFLService, State, Tip, AddressBook, BlockVerifierRouter, SyncStatus>
 where
     Mempool: Service<
             mempool::Request,
@@ -932,13 +925,8 @@
 /// A type alias for the last event logged by the server.
 pub type LoggedLastEvent = watch::Receiver<Option<(String, tracing::Level, chrono::DateTime<Utc>)>>;
 
-<<<<<<< HEAD
-impl<Mempool, TFLService, State, Tip, AddressBook> Debug
-    for RpcImpl<Mempool, TFLService, State, Tip, AddressBook>
-=======
-impl<Mempool, State, Tip, AddressBook, BlockVerifierRouter, SyncStatus> fmt::Debug
-    for RpcImpl<Mempool, State, Tip, AddressBook, BlockVerifierRouter, SyncStatus>
->>>>>>> 89f82526
+impl<Mempool, TFLService, State, Tip, AddressBook, BlockVerifierRouter, SyncStatus> fmt::Debug
+    for RpcImpl<Mempool, TFLService, State, Tip, AddressBook, BlockVerifierRouter, SyncStatus>
 where
     Mempool: Service<
             mempool::Request,
@@ -990,13 +978,8 @@
     }
 }
 
-<<<<<<< HEAD
-impl<Mempool, TFLService, State, Tip, AddressBook>
-    RpcImpl<Mempool, TFLService, State, Tip, AddressBook>
-=======
-impl<Mempool, State, Tip, AddressBook, BlockVerifierRouter, SyncStatus>
-    RpcImpl<Mempool, State, Tip, AddressBook, BlockVerifierRouter, SyncStatus>
->>>>>>> 89f82526
+impl<Mempool, TFLService, State, Tip, AddressBook, BlockVerifierRouter, SyncStatus>
+    RpcImpl<Mempool, TFLService, State, Tip, AddressBook, BlockVerifierRouter, SyncStatus>
 where
     Mempool: Service<
             mempool::Request,
@@ -1106,13 +1089,8 @@
 }
 
 #[async_trait]
-<<<<<<< HEAD
-impl<Mempool, TFLService, State, Tip, AddressBook> RpcServer
-    for RpcImpl<Mempool, TFLService, State, Tip, AddressBook>
-=======
-impl<Mempool, State, Tip, AddressBook, BlockVerifierRouter, SyncStatus> RpcServer
-    for RpcImpl<Mempool, State, Tip, AddressBook, BlockVerifierRouter, SyncStatus>
->>>>>>> 89f82526
+impl<Mempool, TFLService, State, Tip, AddressBook, BlockVerifierRouter, SyncStatus> RpcServer
+    for RpcImpl<Mempool, TFLService, State, Tip, AddressBook, BlockVerifierRouter, SyncStatus>
 where
     Mempool: Service<
             mempool::Request,
